--- conflicted
+++ resolved
@@ -1,1464 +1,1448 @@
-"""
-__init__.py for the rocm_blogs package.
-
-"""
-
-from datetime import datetime
-import importlib.resources as pkg_resources
-import os
-import time
-import functools
-import traceback
-import logging
-from concurrent.futures import ThreadPoolExecutor
-from pathlib import Path
-
-from sphinx.application import Sphinx
-from sphinx.util import logging as sphinx_logging
-from sphinx.errors import SphinxError
-
-from ._rocmblogs import ROCmBlogs
-from ._version import __version__
-from .metadata import *
-from .constants import *
-from .images import *
-from .utils import *
-from .process import _generate_grid_items, _generate_lazy_loaded_grid_items, _create_pagination_controls, process_single_blog, _process_category
-
-__all__ = ["Blog", "BlogHolder", "ROCmBlogs", "grid_generation", "metadata_generator", "utils",]
-
-def setup_file_logging():
-    """Set up file logging for debug messages while preserving Sphinx logging."""
-    try:
-        # Create logs directory if it doesn't exist
-        logs_dir = Path("../logs")
-        logs_dir.mkdir(exist_ok=True)
-        
-        # Create a file handler that logs debug and higher level messages
-        log_file = logs_dir / "rocm_blogs_debug.log"
-        file_handler = logging.FileHandler(str(log_file), mode='w')
-        file_handler.setLevel(logging.DEBUG)
-        
-        # Create a formatter and set it for the handler
-        formatter = logging.Formatter('%(asctime)s - %(name)s - %(levelname)s - %(message)s')
-        file_handler.setFormatter(formatter)
-
-        # Add handler to the root logger to capture all logs
-        root_logger = logging.getLogger()
-        root_logger.setLevel(logging.DEBUG)
-        root_logger.addHandler(file_handler)
-
-        for _, logger in logging.Logger.manager.loggerDict.items():
-            if isinstance(logger, logging.Logger):
-                logger.propagate = True
-
-        # Return the log file path
-        return log_file
-    except Exception as error:
-        print(f"Error setting up file logging: {error}")
-        traceback.print_exc()
-        return None
-
-def create_step_log_file(step_name):
-    """Create a log file for a specific build step.
-    
-    Args:
-        step_name: The name of the build step
-        
-    Returns:
-        A tuple containing the log file path and the file handle
-    """
-    try:
-        # Create logs directory if it doesn't exist
-        logs_dir = Path("logs")
-        logs_dir.mkdir(exist_ok=True)
-        
-        # Create a log file for this step
-        log_filepath = logs_dir / f"{step_name}.log"
-        log_file_handle = open(log_filepath, "w", encoding="utf-8")
-        
-        # Write header to the log file
-        current_time = datetime.now()
-        log_file_handle.write(
-            f"ROCm Blogs {step_name.replace('_', ' ').title()} Log - {current_time.isoformat()}\n"
-        )
-        log_file_handle.write("=" * 80 + "\n\n")
-        
-        sphinx_diagnostics.info(
-            f"Detailed logs for {step_name} will be written to: {log_filepath}"
-        )
-        
-        return log_filepath, log_file_handle
-    except Exception as error:
-        sphinx_diagnostics.error(
-            f"Error creating log file for {step_name}: {error}"
-        )
-        sphinx_diagnostics.debug(
-            f"Traceback: {traceback.format_exc()}"
-        )
-        return None, None
-
-# Set up the logger
-sphinx_diagnostics = sphinx_logging.getLogger(__name__)
-log_file = setup_file_logging()
-if log_file:
-    sphinx_diagnostics.info(
-        f"Debug logs will be written to {log_file} while maintaining Sphinx console output"
-    )
-
-_CRITICAL_ERROR_OCCURRED = False
-
-_BUILD_START_TIME = time.time()
-
-_BUILD_PHASES = {"setup": 0, "update_index": 0, "blog_generation": 0, "other": 0}
-
-def create_step_log_file(step_name):
-    """Create a log file for a specific build step.
-    
-    Args:
-        step_name: The name of the build step
-        
-    Returns:
-        A tuple containing the log file path and the file handle
-    """
-    try:
-        # Create logs directory if it doesn't exist
-        logs_dir = Path("logs")
-        logs_dir.mkdir(exist_ok=True)
-        
-        # Create a log file for this step
-        log_filepath = logs_dir / f"{step_name}.log"
-        log_file_handle = open(log_filepath, "w", encoding="utf-8")
-        
-        # Write header to the log file
-        current_time = datetime.now()
-        log_file_handle.write(
-            f"ROCm Blogs {step_name.replace('_', ' ').title()} Log - {current_time.isoformat()}\n"
-        )
-        log_file_handle.write("=" * 80 + "\n\n")
-        
-        sphinx_diagnostics.info(
-            f"Detailed logs for {step_name} will be written to: {log_filepath}"
-        )
-        
-        return log_filepath, log_file_handle
-    except Exception as error:
-        sphinx_diagnostics.error(
-            f"Error creating log file for {step_name}: {error}"
-        )
-        sphinx_diagnostics.debug(
-            f"Traceback: {traceback.format_exc()}"
-        )
-        return None, None
-
-def log_total_build_time(sphinx_app, build_exception):
-    """Log the total time taken for the entire build process."""
-    try:
-        global _CRITICAL_ERROR_OCCURRED
-        
-        build_end_time = time.time()
-        total_elapsed_time = build_end_time - _BUILD_START_TIME
-
-        accounted_time = sum(_BUILD_PHASES.values())
-        _BUILD_PHASES["other"] = max(0, total_elapsed_time - accounted_time)
-
-        # Format and log the timing summary
-        _log_timing_summary(total_elapsed_time)
-
-        if build_exception:
-            sphinx_diagnostics.error(
-                f"Build completed with errors: {build_exception}"
-            )
-
-        if _CRITICAL_ERROR_OCCURRED:
-            sphinx_diagnostics.critical(
-                "Critical errors occurred during the build process"
-            )
-            raise ROCmBlogsError("Critical errors occurred during the build process")
-    except Exception as error:
-        sphinx_diagnostics.critical(
-            f"Error in log_total_build_time: {error}"
-        )
-        sphinx_diagnostics.debug(
-            f"Traceback: {traceback.format_exc()}"
-        )
-        raise
-
-
-def _log_timing_summary(total_elapsed_time):
-    """Format and log the timing summary for all build phases."""
-    try:
-        # Define the phases to display and their display names
-        phases_to_display = [
-            ("setup", "Setup phase"),
-            ("update_index", "Index update phase"),
-            ("blog_generation", "Blog generation phase"),
-            ("metadata_generation", "Metadata generation"),
-            ("update_posts", "Posts generation"),
-            ("update_category_pages", "Category pages generation"),
-            ("other", "Other processing")
-        ]
-        
-        # Log the header
-        sphinx_diagnostics.info(
-            "=" * 80
-        )
-        sphinx_diagnostics.info(
-            "BUILD PROCESS TIMING SUMMARY:"
-        )
-        sphinx_diagnostics.info(
-            "-" * 80
-        )
-        
-        # Log each phase
-        for phase_key, phase_display_name in phases_to_display:
-            if phase_key in _BUILD_PHASES:
-                phase_duration = _BUILD_PHASES[phase_key]
-                percentage = (phase_duration / total_elapsed_time * 100) if total_elapsed_time > 0 else 0
-                # Format the phase name to align all timing values
-                padded_name = f"{phase_display_name}:".ljust(30)
-                sphinx_diagnostics.info(
-                    f"{padded_name} \033[96m{phase_duration:.2f} seconds\033[0m ({percentage:.1f}%)"
-                )
-        
-        # Log the footer and total time
-        sphinx_diagnostics.info(
-            "-" * 80
-        )
-        sphinx_diagnostics.info(
-            f"Total build process completed in \033[92m{total_elapsed_time:.2f} seconds\033[0m"
-        )
-        sphinx_diagnostics.info(
-            "=" * 80
-        )
-    except Exception as error:
-        sphinx_diagnostics.error(
-            f"Error logging timing summary: {error}"
-        )
-        sphinx_diagnostics.debug(
-            f"Traceback: {traceback.format_exc()}"
-        )
-
-def log_time(func):
-    """Decorator to log execution time of functions."""
-    @functools.wraps(func)
-    def wrapper(*args, **kwargs):
-        try:
-            function_start_time = time.time()
-            result = func(*args, **kwargs)
-            execution_time = time.time() - function_start_time
-            sphinx_diagnostics.info(
-                f"{func.__name__} completed in \033[96m{execution_time:.4f} seconds\033[0m"
-            )
-            return result
-        except Exception as error:
-            sphinx_diagnostics.error(
-                f"Error in {func.__name__}: {error}"
-            )
-            sphinx_diagnostics.debug(
-                f"Traceback: {traceback.format_exc()}"
-            )
-            raise
-    return wrapper
-
-def update_index_file(sphinx_app: Sphinx) -> None:
-    """Update the index file with new blog posts."""
-    global _CRITICAL_ERROR_OCCURRED
-    phase_start_time = time.time()
-    phase_name = "update_index"
-    
-    # Create a log file for this step
-    log_filepath, log_file_handle = create_step_log_file(phase_name)
-    
-    # Track statistics for summary
-    total_blogs_processed = 0
-    total_blogs_successful = 0
-    total_blogs_error = 0
-    total_blogs_warning = 0
-    total_blogs_skipped = 0
-    all_error_details = []
-
-    try:
-        if log_file_handle:
-            log_file_handle.write("Starting index file update process\n")
-            log_file_handle.write("-" * 80 + "\n\n")
-        
-        # Load templates and styles
-        template_html = import_file("rocm_blogs.templates", "index.html")
-        css_content = import_file("rocm_blogs.static.css", "index.css")
-
-        if log_file_handle:
-            log_file_handle.write("Successfully loaded templates and styles\n")
-<<<<<<< HEAD
-
-        # Format the index template
-        index_template = INDEX_TEMPLATE.format(
-            CSS=css_content, HTML=template_html
-        )
-=======
->>>>>>> e94b909d
-        
-        # Initialize ROCmBlogs and load blog data
-        rocm_blogs = ROCmBlogs()
-        blogs_directory = rocm_blogs.find_blogs_directory(sphinx_app.srcdir)
-        
-        if not blogs_directory:
-            error_message = "Could not find blogs directory"
-            sphinx_diagnostics.error(error_message)
-            sphinx_diagnostics.debug(f"Traceback: {traceback.format_exc()}")
-            
-            if log_file_handle:
-                log_file_handle.write(f"ERROR: {error_message}\n")
-                log_file_handle.write(f"Traceback: {traceback.format_exc()}\n")
-                
-            _CRITICAL_ERROR_OCCURRED = True
-            raise ROCmBlogsError(error_message)
-            
-        rocm_blogs.blogs_directory = str(blogs_directory)
-        
-        if log_file_handle:
-            log_file_handle.write(f"Found blogs directory: {blogs_directory}\n")
-        
-        readme_count = rocm_blogs.find_readme_files()
-        
-        if log_file_handle:
-            log_file_handle.write(f"Found {readme_count} README files\n")
-            
-        rocm_blogs.create_blog_objects()
-
-        rocm_blogs.blogs.write_to_file()
-        
-        if log_file_handle:
-            log_file_handle.write(f"Created blog objects\n")
-        
-        # Write blogs to CSV file for reference
-        blogs_csv_path = Path(blogs_directory) / "blogs.csv"
-        rocm_blogs.blogs.write_to_file(str(blogs_csv_path))
-        
-        if log_file_handle:
-            log_file_handle.write(f"Wrote blog information to {blogs_csv_path}\n")
-        
-        # Check for features.csv file
-        features_csv_path = Path(blogs_directory) / "features.csv"
-        featured_blogs = []
-        
-        if features_csv_path.exists():
-            if log_file_handle:
-                log_file_handle.write(f"Found features.csv file at {features_csv_path}\n")
-                
-            featured_blogs = rocm_blogs.blogs.load_featured_blogs_from_csv(str(features_csv_path))
-            
-            if log_file_handle:
-                log_file_handle.write(f"Loaded {len(featured_blogs)} featured blogs from {features_csv_path}\n")
-        else:
-            if log_file_handle:
-                log_file_handle.write(f"Features.csv file not found at {features_csv_path}, no featured blogs will be displayed\n")
-        
-        # Sort the blogs (this happens on all blogs before filtering)
-        rocm_blogs.blogs.sort_blogs_by_date()
-        
-        if log_file_handle:
-            log_file_handle.write("Sorted blogs by date\n")
-        
-        # Extract category keys from BLOG_CATEGORIES to use for sorting
-        category_keys = [category_info.get("category_key", category_info["name"]) for category_info in BLOG_CATEGORIES]
-        sphinx_diagnostics.info(
-            f"Using category keys for sorting: {category_keys}"
-        )
-        
-        if log_file_handle:
-            log_file_handle.write(f"Using category keys for sorting: {category_keys}\n")
-            
-        rocm_blogs.blogs.sort_blogs_by_category(category_keys)
-        
-        if log_file_handle:
-            log_file_handle.write("Sorted blogs by category\n")
-        
-        # Get all blogs
-        all_blogs = rocm_blogs.blogs.get_blogs()
-        
-        if log_file_handle:
-            log_file_handle.write(f"Retrieved {len(all_blogs)} total blogs\n")
-        
-        # Filter blogs to only include real blog posts
-        filtered_blogs = []
-        skipped_count = 0
-        
-        for blog in all_blogs:
-            # Check if this is a genuine blog post (has the blogpost flag set to true)
-            if hasattr(blog, "blogpost") and blog.blogpost:
-                filtered_blogs.append(blog)
-                total_blogs_processed += 1
-                if log_file_handle:
-                    log_file_handle.write(f"Including blog: {getattr(blog, 'file_path', 'Unknown')}\n")
-            else:
-                skipped_count += 1
-                total_blogs_skipped += 1
-                sphinx_diagnostics.debug(
-                    f"Skipping non-blog README file for index page: {getattr(blog, 'file_path', 'Unknown')}"
-                )
-                if log_file_handle:
-                    log_file_handle.write(f"Skipping non-blog README file: {getattr(blog, 'file_path', 'Unknown')}\n")
-        
-        sphinx_diagnostics.info(
-            f"Filtered out {skipped_count} non-blog README files for index page, kept {len(filtered_blogs)} genuine blog posts"
-        )
-        
-        if log_file_handle:
-            log_file_handle.write(f"Filtered out {skipped_count} non-blog README files, kept {len(filtered_blogs)} genuine blog posts\n")
-        
-        # Replace all_blogs with filtered_blogs
-        all_blogs = filtered_blogs
-        
-        if not all_blogs:
-            warning_message = "No valid blogs found to display on index page"
-            sphinx_diagnostics.warning(warning_message)
-            
-            if log_file_handle:
-                log_file_handle.write(f"WARNING: {warning_message}\n")
-                
-            total_blogs_warning += 1
-            return
-        
-        # Track blogs that have been used to avoid duplication
-        used_blogs = []
-        
-        # Generate grid items for different sections
-        sphinx_diagnostics.info(
-            "Generating grid items for index page sections"
-        )
-        
-        if log_file_handle:
-            log_file_handle.write("Generating grid items for index page sections\n")
-
-        # Create a list of featured blog IDs to exclude them from the main grid
-<<<<<<< HEAD
-
-        log_file_handle.write("Here are the featured blogs:\n")
-
-        for blog in featured_blogs:
-            log_file_handle.write(f"  - {getattr(blog, 'file_path', 'Unknown')}\n")
-
-        featured_blog_ids = [id(blog) for blog in featured_blogs]
-
-        log_file_handle.write(f"Featured blog IDs: {featured_blog_ids}\n")
-=======
-        featured_blog_ids = [id(blog) for blog in featured_blogs]
->>>>>>> e94b909d
-        
-        if log_file_handle:
-            log_file_handle.write(f"Generating main grid items with up to {MAIN_GRID_BLOGS_COUNT} blogs\n")
-            log_file_handle.write(f"Excluding {len(featured_blog_ids)} featured blogs from main grid\n")
-            
-        # Filter out featured blogs from the main grid
-        non_featured_blogs = [blog for blog in all_blogs if id(blog) not in featured_blog_ids]
-<<<<<<< HEAD
-        main_grid_items = _generate_grid_items(rocm_blogs, non_featured_blogs, MAIN_GRID_BLOGS_COUNT, used_blogs, True)
-=======
-        main_grid_items = _generate_grid_items(rocm_blogs, non_featured_blogs, MAIN_GRID_BLOGS_COUNT, used_blogs)
->>>>>>> e94b909d
-        
-        if log_file_handle:
-            log_file_handle.write(f"Generated {len(main_grid_items)} main grid items\n")
-        
-        # Filter blogs by category and ensure they're all blog posts
-        ecosystem_blogs = [blog for blog in all_blogs if hasattr(blog, "category") and blog.category == "Ecosystems and Partners" and id(blog) not in featured_blog_ids]
-        application_blogs = [blog for blog in all_blogs if hasattr(blog, "category") and blog.category == "Applications & models" and id(blog) not in featured_blog_ids]
-        software_blogs = [blog for blog in all_blogs if hasattr(blog, "category") and blog.category == "Software tools & optimizations" and id(blog) not in featured_blog_ids]
-        
-        if log_file_handle:
-            log_file_handle.write(f"Filtered blogs by category:\n")
-            log_file_handle.write(f"  - Ecosystems and Partners: {len(ecosystem_blogs)} blogs\n")
-            log_file_handle.write(f"  - Applications & models: {len(application_blogs)} blogs\n")
-            log_file_handle.write(f"  - Software tools & optimizations: {len(software_blogs)} blogs\n")
-        
-        if log_file_handle:
-            log_file_handle.write(f"Filtered blogs by category:\n")
-            log_file_handle.write(f"  - Ecosystems and Partners: {len(ecosystem_blogs)} blogs\n")
-            log_file_handle.write(f"  - Applications & models: {len(application_blogs)} blogs\n")
-            log_file_handle.write(f"  - Software tools & optimizations: {len(software_blogs)} blogs\n")
-        
-        # Generate grid items for each category
-        if log_file_handle:
-            log_file_handle.write(f"Generating category grid items with up to {CATEGORY_GRID_BLOGS_COUNT} blogs per category\n")
-            
-<<<<<<< HEAD
-        ecosystem_grid_items = _generate_grid_items(rocm_blogs, ecosystem_blogs, CATEGORY_GRID_BLOGS_COUNT, used_blogs, True)
-        application_grid_items = _generate_grid_items(rocm_blogs, application_blogs, CATEGORY_GRID_BLOGS_COUNT, used_blogs, True)
-        software_grid_items = _generate_grid_items(rocm_blogs, software_blogs, CATEGORY_GRID_BLOGS_COUNT, used_blogs, True)
-        
-        if log_file_handle:
-            log_file_handle.write(f"Generated category grid items:\n")
-            log_file_handle.write(f"  - Ecosystems and Partners: {len(ecosystem_grid_items)} grid items\n")
-            log_file_handle.write(f"  - Applications & models: {len(application_grid_items)} grid items\n")
-            log_file_handle.write(f"  - Software tools & optimizations: {len(software_grid_items)} grid items\n")
-        
-        # Generate featured grid items if we have featured blogs
-        featured_grid_items = []
-        if featured_blogs:
-            if log_file_handle:
-                log_file_handle.write(f"Generating featured grid items with {len(featured_blogs)} featured blogs\n")
-                
-            try:
-                # Only generate grid items if we have at least one featured blog
-                if len(featured_blogs) > 0:
-                    log_file_handle.write(f"Generating featured grid items with {len(featured_blogs)} blogs\n")
-                    featured_grid_items = _generate_grid_items(rocm_blogs, featured_blogs, len(featured_blogs), used_blogs, False)
-                    log_file_handle.write(f"Generated {len(featured_grid_items)} featured grid items\n")
-                else:
-                    log_file_handle.write("Featured blogs list is empty, skipping grid item generation\n")
-            except Exception as featured_error:
-                sphinx_diagnostics.warning(
-                    f"Error generating featured grid items: {featured_error}. Continuing without featured blogs."
-                )
-                sphinx_diagnostics.debug(
-                    f"Traceback: {traceback.format_exc()}"
-                )
-                
-                if log_file_handle:
-                    log_file_handle.write(f"WARNING: Error generating featured grid items: {featured_error}\n")
-                    log_file_handle.write(f"Traceback: {traceback.format_exc()}\n")
-                    log_file_handle.write("Continuing without featured blogs\n")
-        else:
-            if log_file_handle:
-                log_file_handle.write("No featured blogs to display\n")
-=======
-        ecosystem_grid_items = _generate_grid_items(rocm_blogs, ecosystem_blogs, CATEGORY_GRID_BLOGS_COUNT, used_blogs)
-        application_grid_items = _generate_grid_items(rocm_blogs, application_blogs, CATEGORY_GRID_BLOGS_COUNT, used_blogs)
-        software_grid_items = _generate_grid_items(rocm_blogs, software_blogs, CATEGORY_GRID_BLOGS_COUNT, used_blogs)
->>>>>>> e94b909d
-        
-        if log_file_handle:
-            log_file_handle.write(f"Generated category grid items:\n")
-            log_file_handle.write(f"  - Ecosystems and Partners: {len(ecosystem_grid_items)} grid items\n")
-            log_file_handle.write(f"  - Applications & models: {len(application_grid_items)} grid items\n")
-            log_file_handle.write(f"  - Software tools & optimizations: {len(software_grid_items)} grid items\n")
-        
-        # Generate featured grid items if we have featured blogs
-        featured_grid_items = []
-        if featured_blogs:
-            if log_file_handle:
-                log_file_handle.write(f"Generating featured grid items with {len(featured_blogs)} featured blogs\n")
-                
-            try:
-                # Only generate grid items if we have at least one featured blog
-                if len(featured_blogs) > 0:
-                    # Generate grid items for featured blogs
-                    # Set skip_used=False to ensure all featured blogs are included
-                    # even if they've been used in other sections
-                    featured_grid_items = _generate_grid_items(rocm_blogs, featured_blogs, len(featured_blogs), used_blogs, skip_used=False)
-                    
-                    if log_file_handle:
-                        log_file_handle.write(f"Generated {len(featured_grid_items)} featured grid items\n")
-                else:
-                    if log_file_handle:
-                        log_file_handle.write("Featured blogs list is empty, skipping grid item generation\n")
-            except Exception as featured_error:
-                # Log the error but continue with the build
-                sphinx_diagnostics.warning(
-                    f"Error generating featured grid items: {featured_error}. Continuing without featured blogs."
-                )
-                sphinx_diagnostics.debug(
-                    f"Traceback: {traceback.format_exc()}"
-                )
-                
-                if log_file_handle:
-                    log_file_handle.write(f"WARNING: Error generating featured grid items: {featured_error}\n")
-                    log_file_handle.write(f"Traceback: {traceback.format_exc()}\n")
-                    log_file_handle.write("Continuing without featured blogs\n")
-        else:
-            if log_file_handle:
-                log_file_handle.write("No featured blogs to display\n")
-        
-        # Replace placeholders in the template
-        if log_file_handle:
-            log_file_handle.write("Replacing placeholders in the template\n")
-            
-        updated_html = (
-            index_template
-            .replace("{grid_items}", "\n".join(main_grid_items))
-            .replace("{eco_grid_items}", "\n".join(ecosystem_grid_items))
-            .replace("{application_grid_items}", "\n".join(application_grid_items))
-            .replace("{software_grid_items}", "\n".join(software_grid_items))
-            .replace("{featured_grid_items}", "\n".join(featured_grid_items))
-        )
-        
-        # Write the updated HTML to blogs/index.md
-        output_path = Path(blogs_directory) / "index.md"
-        
-        if log_file_handle:
-            log_file_handle.write(f"Writing updated HTML to {output_path}\n")
-            
-        with output_path.open("w", encoding="utf-8") as output_file:
-            output_file.write(updated_html)
-            
-        total_blogs_successful += 1
-        
-        # Record timing information
-        phase_duration = time.time() - phase_start_time
-        _BUILD_PHASES[phase_name] = phase_duration
-        sphinx_diagnostics.info(
-            f"Successfully updated {output_path} with new content in \033[96m{phase_duration:.2f} seconds\033[0m"
-        )
-        
-        if log_file_handle:
-            log_file_handle.write(f"Successfully updated {output_path} with new content in {phase_duration:.2f} seconds\n")
-        
-    except ROCmBlogsError:
-        # Re-raise ROCmBlogsError to stop the build
-        _BUILD_PHASES[phase_name] = time.time() - phase_start_time
-        
-        if log_file_handle:
-            log_file_handle.write(f"ERROR: ROCmBlogsError occurred\n")
-            log_file_handle.write(f"Traceback: {traceback.format_exc()}\n")
-            
-        raise
-    except Exception as error:
-        error_message = f"Error updating index file: {error}"
-        sphinx_diagnostics.critical(error_message)
-        sphinx_diagnostics.debug(f"Traceback: {traceback.format_exc()}")
-        
-        if log_file_handle:
-            log_file_handle.write(f"CRITICAL ERROR: {error_message}\n")
-            log_file_handle.write(f"Traceback: {traceback.format_exc()}\n")
-            
-        _BUILD_PHASES[phase_name] = time.time() - phase_start_time
-        _CRITICAL_ERROR_OCCURRED = True
-        raise ROCmBlogsError(error_message) from error
-    finally:
-        # Write summary to log file
-        if log_file_handle:
-            end_time = time.time()
-            total_duration = end_time - phase_start_time
-            
-            log_file_handle.write("\n" + "=" * 80 + "\n")
-            log_file_handle.write("INDEX UPDATE SUMMARY\n")
-            log_file_handle.write("-" * 80 + "\n")
-            log_file_handle.write(f"Total blogs processed: {total_blogs_processed}\n")
-            log_file_handle.write(f"Successful: {total_blogs_successful}\n")
-            log_file_handle.write(f"Errors: {total_blogs_error}\n")
-            log_file_handle.write(f"Warnings: {total_blogs_warning}\n")
-            log_file_handle.write(f"Skipped: {total_blogs_skipped}\n")
-            log_file_handle.write(f"Total time: {total_duration:.2f} seconds\n")
-            
-            if all_error_details:
-                log_file_handle.write("\nERROR DETAILS:\n")
-                log_file_handle.write("-" * 80 + "\n")
-                for index, error_detail in enumerate(all_error_details):
-                    log_file_handle.write(f"{index+1}. Blog: {error_detail['blog']}\n")
-                    log_file_handle.write(f"   Error: {error_detail['error']}\n\n")
-            
-            log_file_handle.close()
-
-def blog_generation(sphinx_app: Sphinx) -> None:
-    """Generate blog pages with styling and metadata."""
-    global _CRITICAL_ERROR_OCCURRED
-    phase_start_time = time.time()
-    phase_name = "blog_generation"
-    
-    # Create a log file for this step
-    log_filepath, log_file_handle = create_step_log_file(phase_name)
-    
-    # Track statistics for summary
-    total_blogs_processed = 0
-    total_blogs_successful = 0
-    total_blogs_error = 0
-    total_blogs_warning = 0
-    total_blogs_skipped = 0
-    all_error_details = []
-
-    try:
-        if log_file_handle:
-            log_file_handle.write("Starting blog generation process\n")
-            log_file_handle.write("-" * 80 + "\n\n")
-            
-        # Initialize ROCmBlogs and load blog data
-        build_env = sphinx_app.builder.env
-        source_dir = Path(build_env.srcdir)
-        rocm_blogs = ROCmBlogs()
-        
-        # Find and process blogs
-        blogs_directory = rocm_blogs.find_blogs_directory(str(source_dir))
-        if not blogs_directory:
-            error_message = "Could not find blogs directory"
-            sphinx_diagnostics.error(error_message)
-            sphinx_diagnostics.debug(f"Traceback: {traceback.format_exc()}")
-            
-            if log_file_handle:
-                log_file_handle.write(f"ERROR: {error_message}\n")
-                log_file_handle.write(f"Traceback: {traceback.format_exc()}\n")
-                
-            _CRITICAL_ERROR_OCCURRED = True
-            raise ROCmBlogsError(error_message)
-            
-        rocm_blogs.blogs_directory = str(blogs_directory)
-        
-        if log_file_handle:
-            log_file_handle.write(f"Found blogs directory: {blogs_directory}\n")
-            
-        readme_count = rocm_blogs.find_readme_files()
-        
-        if log_file_handle:
-            log_file_handle.write(f"Found {readme_count} README files\n")
-            
-        rocm_blogs.create_blog_objects()
-        
-        if log_file_handle:
-            log_file_handle.write("Created blog objects\n")
-            
-        rocm_blogs.blogs.sort_blogs_by_date()
-        
-        if log_file_handle:
-            log_file_handle.write("Sorted blogs by date\n")
-        
-        # Get all blogs
-        blog_list = rocm_blogs.blogs.get_blogs()
-        total_blogs = len(blog_list)
-        
-        if not blog_list:
-            warning_message = "No blogs found to process"
-            sphinx_diagnostics.warning(warning_message)
-            
-            if log_file_handle:
-                log_file_handle.write(f"WARNING: {warning_message}\n")
-                
-            total_blogs_warning += 1
-            return
-            
-        max_workers = os.cpu_count()
-        sphinx_diagnostics.info(
-            f"Processing {total_blogs} blogs with {max_workers} workers"
-        )
-        
-        if log_file_handle:
-            log_file_handle.write(f"Processing {total_blogs} blogs with {max_workers} workers\n")
-
-        # Process blogs with thread pool
-        with ThreadPoolExecutor(max_workers=max_workers) as executor:
-            # Create a list of futures
-            processing_futures = []
-            
-            if log_file_handle:
-                log_file_handle.write("Submitting blog processing tasks to thread pool\n")
-                
-            for blog_index, blog in enumerate(blog_list):
-                future = executor.submit(process_single_blog, blog, rocm_blogs)
-                processing_futures.append((blog_index, blog, future))
-                total_blogs_processed += 1
-                
-                if log_file_handle:
-                    log_file_handle.write(f"Submitted blog {blog_index + 1}/{total_blogs}: {getattr(blog, 'file_path', 'Unknown')}\n")
-
-            # Process results as they complete
-            if log_file_handle:
-                log_file_handle.write("Processing results as they complete\n")
-                
-            for blog_index, blog, future in processing_futures:
-                try:
-                    future.result()  # This will raise any exceptions from the thread
-                    total_blogs_successful += 1
-                    
-                    if log_file_handle:
-                        log_file_handle.write(f"Successfully processed blog {blog_index + 1}/{total_blogs}: {getattr(blog, 'file_path', 'Unknown')}\n")
-                        
-                except Exception as processing_error:
-                    error_message = f"Error processing blog: {processing_error}"
-                    sphinx_diagnostics.warning(error_message)
-                    
-                    if log_file_handle:
-                        log_file_handle.write(f"WARNING: Error processing blog {blog_index + 1}/{total_blogs}: {getattr(blog, 'file_path', 'Unknown')}\n")
-                        log_file_handle.write(f"  Error: {processing_error}\n")
-                        log_file_handle.write(f"  Traceback: {traceback.format_exc()}\n")
-                        
-                    total_blogs_error += 1
-                    all_error_details.append({"blog": getattr(blog, 'file_path', 'Unknown'), "error": str(processing_error)})
-
-        # Log completion statistics
-        phase_end_time = time.time()
-        phase_duration = phase_end_time - phase_start_time
-        _BUILD_PHASES["blog_generation"] = phase_duration
-
-        # If total errors account for more than 25% of total blogs, raise a critical error
-        error_threshold = total_blogs * 0.25
-        if total_blogs_error > error_threshold:
-            error_message = f"Too many errors occurred during blog generation: {total_blogs_error} errors"
-            sphinx_diagnostics.critical(error_message)
-            sphinx_diagnostics.debug(f"Traceback: {traceback.format_exc()}")
-            
-            if log_file_handle:
-                log_file_handle.write(f"CRITICAL ERROR: {error_message}\n")
-                
-            _CRITICAL_ERROR_OCCURRED = True
-            raise ROCmBlogsError(error_message)
-        
-        sphinx_diagnostics.info(
-            f"Blog generation completed: {total_blogs_successful} successful, {total_blogs_error} failed, "
-            f"in \033[96m{phase_duration:.2f} seconds\033[0m"
-        )
-        
-        if log_file_handle:
-            log_file_handle.write(f"Blog generation completed: {total_blogs_successful} successful, {total_blogs_error} failed, in {phase_duration:.2f} seconds\n")
-            
-    except ROCmBlogsError:
-        _BUILD_PHASES["blog_generation"] = time.time() - phase_start_time
-        
-        if log_file_handle:
-            log_file_handle.write(f"ERROR: ROCmBlogsError occurred\n")
-            log_file_handle.write(f"Traceback: {traceback.format_exc()}\n")
-            
-        raise
-    except Exception as generation_error:
-        error_message = f"Error generating blog pages: {generation_error}"
-        sphinx_diagnostics.critical(error_message)
-        sphinx_diagnostics.debug(f"Traceback: {traceback.format_exc()}")
-        
-        if log_file_handle:
-            log_file_handle.write(f"CRITICAL ERROR: {error_message}\n")
-            log_file_handle.write(f"Traceback: {traceback.format_exc()}\n")
-            
-        _BUILD_PHASES["blog_generation"] = time.time() - phase_start_time
-        _CRITICAL_ERROR_OCCURRED = True
-        raise ROCmBlogsError(error_message) from generation_error
-    finally:
-        # Write summary to log file
-        if log_file_handle:
-            end_time = time.time()
-            total_duration = end_time - phase_start_time
-            
-            log_file_handle.write("\n" + "=" * 80 + "\n")
-            log_file_handle.write("BLOG GENERATION SUMMARY\n")
-            log_file_handle.write("-" * 80 + "\n")
-            log_file_handle.write(f"Total blogs processed: {total_blogs_processed}\n")
-            log_file_handle.write(f"Successful: {total_blogs_successful}\n")
-            log_file_handle.write(f"Errors: {total_blogs_error}\n")
-            log_file_handle.write(f"Warnings: {total_blogs_warning}\n")
-            log_file_handle.write(f"Skipped: {total_blogs_skipped}\n")
-            log_file_handle.write(f"Total time: {total_duration:.2f} seconds\n")
-            
-            if all_error_details:
-                log_file_handle.write("\nERROR DETAILS:\n")
-                log_file_handle.write("-" * 80 + "\n")
-                for index, error_detail in enumerate(all_error_details):
-                    log_file_handle.write(f"{index+1}. Blog: {error_detail['blog']}\n")
-                    log_file_handle.write(f"   Error: {error_detail['error']}\n\n")
-            
-            log_file_handle.close()
-    
-def run_metadata_generator(sphinx_app: Sphinx) -> None:
-    """Run the metadata generator during the build process."""
-    global _CRITICAL_ERROR_OCCURRED
-    phase_start_time = time.time()
-    phase_name = "metadata_generation"
-    
-    # Create a log file for this step
-    log_filepath, log_file_handle = create_step_log_file(phase_name)
-    
-    # Track statistics for summary
-    total_blogs_processed = 0
-    total_blogs_successful = 0
-    total_blogs_error = 0
-    total_blogs_warning = 0
-    total_blogs_skipped = 0
-    all_error_details = []
-
-    try:
-        if log_file_handle:
-            log_file_handle.write("Starting metadata generation process\n")
-            log_file_handle.write("-" * 80 + "\n\n")
-            
-        sphinx_diagnostics.info(
-            "Running metadata generator..."
-        )
-
-        # Initialize ROCmBlogs and load blog data
-        rocm_blogs = ROCmBlogs()
-        blogs_directory = rocm_blogs.find_blogs_directory(sphinx_app.srcdir)
-        
-        if not blogs_directory:
-            error_message = "Could not find blogs directory"
-            sphinx_diagnostics.error(error_message)
-            
-            if log_file_handle:
-                log_file_handle.write(f"ERROR: {error_message}\n")
-                
-            _CRITICAL_ERROR_OCCURRED = True
-            raise ROCmBlogsError(error_message)
-            
-        rocm_blogs.blogs_directory = str(blogs_directory)
-        
-        if log_file_handle:
-            log_file_handle.write(f"Found blogs directory: {blogs_directory}\n")
-        
-        # Find and process readme files
-        readme_count = rocm_blogs.find_readme_files()
-        sphinx_diagnostics.info(
-            f"Found {readme_count} readme files to process"
-        )
-        
-        if log_file_handle:
-            log_file_handle.write(f"Found {readme_count} readme files to process\n")
-        
-        # Generate metadata
-        if log_file_handle:
-            log_file_handle.write("Calling metadata_generator function\n")
-            
-        # The metadata_generator function already creates its own log file
-        metadata_generator(rocm_blogs)
-        
-        if log_file_handle:
-            log_file_handle.write("Metadata generation completed\n")
-        
-        # Record timing information
-        phase_duration = time.time() - phase_start_time
-        _BUILD_PHASES[phase_name] = phase_duration
-        sphinx_diagnostics.info(
-            f"Metadata generation completed in \033[96m{phase_duration:.2f} seconds\033[0m"
-        )
-        
-        if log_file_handle:
-            log_file_handle.write(f"Metadata generation completed in {phase_duration:.2f} seconds\n")
-        
-    except ROCmBlogsError:
-        # Re-raise ROCmBlogsError to stop the build
-        _BUILD_PHASES[phase_name] = time.time() - phase_start_time
-        
-        if log_file_handle:
-            log_file_handle.write(f"ERROR: ROCmBlogsError occurred\n")
-            log_file_handle.write(f"Traceback: {traceback.format_exc()}\n")
-            
-        raise
-    except Exception as metadata_error:
-        error_message = f"Failed to generate metadata: {metadata_error}"
-        sphinx_diagnostics.critical(error_message)
-        sphinx_diagnostics.debug(f"Traceback: {traceback.format_exc()}")
-        
-        if log_file_handle:
-            log_file_handle.write(f"CRITICAL ERROR: {error_message}\n")
-            log_file_handle.write(f"Traceback: {traceback.format_exc()}\n")
-            
-        _BUILD_PHASES[phase_name] = time.time() - phase_start_time
-        _CRITICAL_ERROR_OCCURRED = True
-        raise ROCmBlogsError(error_message) from metadata_error
-    finally:
-        # Write summary to log file
-        if log_file_handle:
-            end_time = time.time()
-            total_duration = end_time - phase_start_time
-            
-            log_file_handle.write("\n" + "=" * 80 + "\n")
-            log_file_handle.write("METADATA GENERATION SUMMARY\n")
-            log_file_handle.write("-" * 80 + "\n")
-            log_file_handle.write(f"Total time: {total_duration:.2f} seconds\n")
-            log_file_handle.write("Note: Detailed metadata generation logs are available in metadata_generation.log\n")
-            
-            log_file_handle.close()
-
-def update_posts_file(sphinx_app: Sphinx) -> None:
-    """Generate paginated posts.md files with lazy-loaded grid items for performance."""
-    phase_start_time = time.time()
-    phase_name = "update_posts"
-    
-    # Create a log file for this step
-    log_filepath, log_file_handle = create_step_log_file(phase_name)
-    
-    # Track statistics for summary
-    total_blogs_processed = 0
-    total_blogs_successful = 0
-    total_blogs_error = 0
-    total_blogs_warning = 0
-    total_blogs_skipped = 0
-    total_pages_created = 0
-    all_error_details = []
-
-    # Configuration
-    BLOGS_PER_PAGE = POST_BLOGS_PER_PAGE
-    
-    try:
-        if log_file_handle:
-            log_file_handle.write("Starting posts file generation process\n")
-            log_file_handle.write("-" * 80 + "\n\n")
-            
-        # Load templates and styles
-        template_html = import_file("rocm_blogs.templates", "posts.html")
-        pagination_template = import_file("rocm_blogs.templates", "pagination.html")
-        css_content = import_file("rocm_blogs.static.css", "index.css")
-        pagination_css = import_file("rocm_blogs.static.css", "pagination.css")
-        
-        if log_file_handle:
-            log_file_handle.write("Successfully loaded templates and styles\n")
-        
-        # Initialize ROCmBlogs and load blog data
-        rocm_blogs = ROCmBlogs()
-        blogs_directory = rocm_blogs.find_blogs_directory(sphinx_app.srcdir)
-        
-        if not blogs_directory:
-            error_message = "Could not find blogs directory"
-            sphinx_diagnostics.error(error_message)
-            
-            if log_file_handle:
-                log_file_handle.write(f"ERROR: {error_message}\n")
-                
-            _CRITICAL_ERROR_OCCURRED = True
-            raise ROCmBlogsError(error_message)
-            
-        rocm_blogs.blogs_directory = str(blogs_directory)
-        
-        if log_file_handle:
-            log_file_handle.write(f"Found blogs directory: {blogs_directory}\n")
-            
-        readme_count = rocm_blogs.find_readme_files()
-        
-        if log_file_handle:
-            log_file_handle.write(f"Found {readme_count} README files\n")
-            
-        rocm_blogs.create_blog_objects()
-        
-        if log_file_handle:
-            log_file_handle.write("Created blog objects\n")
-        
-        # Get all blogs first
-        all_blogs = rocm_blogs.blogs.get_blogs()
-        
-        if log_file_handle:
-            log_file_handle.write(f"Retrieved {len(all_blogs)} total blogs\n")
-        
-        # Filter blogs to only include real blog posts
-        filtered_blogs = []
-        skipped_count = 0
-        for blog in all_blogs:
-            # Check if this is a genuine blog post (has the blogpost flag set to true)
-            if hasattr(blog, "blogpost") and blog.blogpost:
-                filtered_blogs.append(blog)
-                total_blogs_processed += 1
-                
-                if log_file_handle:
-                    log_file_handle.write(f"Including blog: {getattr(blog, 'file_path', 'Unknown')}\n")
-            else:
-                skipped_count += 1
-                total_blogs_skipped += 1
-                sphinx_diagnostics.debug(
-                    f"Skipping non-blog README file: {getattr(blog, 'file_path', 'Unknown')}"
-                )
-                
-                if log_file_handle:
-                    log_file_handle.write(f"Skipping non-blog README file: {getattr(blog, 'file_path', 'Unknown')}\n")
-        
-        sphinx_diagnostics.info(
-            f"Filtered out {skipped_count} non-blog README files, kept {len(filtered_blogs)} genuine blog posts"
-        )
-        
-        if log_file_handle:
-            log_file_handle.write(f"Filtered out {skipped_count} non-blog README files, kept {len(filtered_blogs)} genuine blog posts\n")
-
-        sorted_blogs = sorted(filtered_blogs, 
-                             key=lambda blog: getattr(blog, 'date', datetime.now()), 
-                             reverse=True)
-        
-        if log_file_handle:
-            log_file_handle.write("Sorted blogs by date (newest first)\n")
-        
-        # Get all filtered blogs and calculate pagination
-        all_blogs = sorted_blogs
-        total_blogs = len(all_blogs)
-        total_pages = max(1, (total_blogs + BLOGS_PER_PAGE - 1) // BLOGS_PER_PAGE)
-        
-        sphinx_diagnostics.info(
-            f"Generating {total_pages} paginated posts pages with {BLOGS_PER_PAGE} blogs per page"
-        )
-        
-        if log_file_handle:
-            log_file_handle.write(f"Generating {total_pages} paginated posts pages with {BLOGS_PER_PAGE} blogs per page\n")
-        
-        # Generate all grid items in parallel with lazy loading
-        if log_file_handle:
-            log_file_handle.write("Generating lazy-loaded grid items for all blogs\n")
-            
-        all_grid_items = _generate_lazy_loaded_grid_items(rocm_blogs, all_blogs)
-        
-        # Check if any grid items were generated
-        if not all_grid_items:
-            warning_message = "No grid items were generated for posts pages. Skipping page generation."
-            sphinx_diagnostics.warning(warning_message)
-            
-            if log_file_handle:
-                log_file_handle.write(f"WARNING: {warning_message}\n")
-                
-            total_blogs_warning += 1
-            return
-        
-        if log_file_handle:
-            log_file_handle.write(f"Generated {len(all_grid_items)} grid items\n")
-        
-        # Current datetime for template
-        current_datetime = time.strftime("%Y-%m-%d %H:%M:%S", time.localtime())
-        
-        # Generate each page
-        if log_file_handle:
-            log_file_handle.write("Generating individual pages\n")
-            
-        for page_num in range(1, total_pages + 1):
-            # Get grid items for this page
-            start_index = (page_num - 1) * BLOGS_PER_PAGE
-            end_index = min(start_index + BLOGS_PER_PAGE, len(all_grid_items))
-            page_grid_items = all_grid_items[start_index:end_index]
-            grid_content = "\n".join(page_grid_items)
-            
-            if log_file_handle:
-                log_file_handle.write(f"Processing page {page_num}/{total_pages} with {len(page_grid_items)} grid items\n")
-            
-            # Create pagination controls
-            pagination_controls = _create_pagination_controls(
-                pagination_template, page_num, total_pages, "posts"
-            )
-            
-            # Add page suffix for pages after the first
-            page_title_suffix = f" - Page {page_num}" if page_num > 1 else ""
-            page_description_suffix = f" (Page {page_num} of {total_pages})" if page_num > 1 else ""
-            
-            # Create the final page content
-            page_content = POSTS_TEMPLATE.format(
-                CSS=css_content,
-                PAGINATION_CSS=pagination_css,
-                HTML=template_html.replace("{grid_items}", grid_content).replace("{datetime}", current_datetime),
-                pagination_controls=pagination_controls,
-                page_title_suffix=page_title_suffix,
-                page_description_suffix=page_description_suffix,
-                current_page=page_num,
-            )
-            
-            # Determine output filename and write the file
-            output_filename = "posts.md" if page_num == 1 else f"posts-page{page_num}.md"
-            output_path = Path(blogs_directory) / output_filename
-            
-            if log_file_handle:
-                log_file_handle.write(f"Writing page to {output_path}\n")
-            
-            with output_path.open("w", encoding="utf-8") as output_file:
-                output_file.write(page_content)
-            
-            total_pages_created += 1
-            total_blogs_successful += len(page_grid_items)
-            
-            sphinx_diagnostics.info(
-                f"Created {output_path} with {len(page_grid_items)} grid items (page {page_num}/{total_pages})"
-            )
-        
-        # Record timing information
-        phase_duration = time.time() - phase_start_time
-        _BUILD_PHASES["update_posts"] = phase_duration
-        sphinx_diagnostics.info(
-            f"Successfully created {total_pages} paginated posts pages in \033[96m{phase_duration:.2f} seconds\033[0m"
-        )
-        
-        if log_file_handle:
-            log_file_handle.write(f"Successfully created {total_pages} paginated posts pages in {phase_duration:.2f} seconds\n")
-        
-    except Exception as page_error:
-        error_message = f"Failed to create posts files: {page_error}"
-        sphinx_diagnostics.critical(error_message)
-        sphinx_diagnostics.debug(f"Traceback: {traceback.format_exc()}")
-        
-        if log_file_handle:
-            log_file_handle.write(f"CRITICAL ERROR: {error_message}\n")
-            log_file_handle.write(f"Traceback: {traceback.format_exc()}\n")
-            
-        _BUILD_PHASES["update_posts"] = time.time() - phase_start_time
-        _CRITICAL_ERROR_OCCURRED = True
-        raise ROCmBlogsError(error_message) from page_error
-    finally:
-        # Write summary to log file
-        if log_file_handle:
-            end_time = time.time()
-            total_duration = end_time - phase_start_time
-            
-            log_file_handle.write("\n" + "=" * 80 + "\n")
-            log_file_handle.write("POSTS GENERATION SUMMARY\n")
-            log_file_handle.write("-" * 80 + "\n")
-            log_file_handle.write(f"Total blogs processed: {total_blogs_processed}\n")
-            log_file_handle.write(f"Total pages created: {total_pages_created}\n")
-            log_file_handle.write(f"Blogs included in pages: {total_blogs_successful}\n")
-            log_file_handle.write(f"Errors: {total_blogs_error}\n")
-            log_file_handle.write(f"Warnings: {total_blogs_warning}\n")
-            log_file_handle.write(f"Skipped: {total_blogs_skipped}\n")
-            log_file_handle.write(f"Total time: {total_duration:.2f} seconds\n")
-            
-            if all_error_details:
-                log_file_handle.write("\nERROR DETAILS:\n")
-                log_file_handle.write("-" * 80 + "\n")
-                for index, error_detail in enumerate(all_error_details):
-                    log_file_handle.write(f"{index+1}. Blog: {error_detail['blog']}\n")
-                    log_file_handle.write(f"   Error: {error_detail['error']}\n\n")
-            
-            log_file_handle.close()
-
-def update_category_pages(sphinx_app: Sphinx) -> None:
-    """Generate paginated category pages with lazy-loaded grid items for performance."""
-    phase_start_time = time.time()
-    phase_name = "update_category_pages"
-    
-    # Create a log file for this step
-    log_filepath, log_file_handle = create_step_log_file(phase_name)
-    
-    # Track statistics for summary
-    total_categories_processed = 0
-    total_categories_successful = 0
-    total_categories_error = 0
-    total_pages_created = 0
-    all_error_details = []
-    
-    try:
-        if log_file_handle:
-            log_file_handle.write("Starting category pages generation process\n")
-            log_file_handle.write("-" * 80 + "\n\n")
-            
-        # Load templates and styles
-        pagination_template = import_file("rocm_blogs.templates", "pagination.html")
-        css_content = import_file("rocm_blogs.static.css", "index.css")
-        pagination_css = import_file("rocm_blogs.static.css", "pagination.css")
-        
-        if log_file_handle:
-            log_file_handle.write("Successfully loaded templates and styles\n")
-        
-        # Initialize ROCmBlogs and load blog data
-        rocm_blogs = ROCmBlogs()
-        blogs_directory = rocm_blogs.find_blogs_directory(sphinx_app.srcdir)
-        
-        if not blogs_directory:
-            error_message = "Could not find blogs directory"
-            sphinx_diagnostics.error(error_message)
-            
-            if log_file_handle:
-                log_file_handle.write(f"ERROR: {error_message}\n")
-                
-            _CRITICAL_ERROR_OCCURRED = True
-            raise ROCmBlogsError(error_message)
-            
-        rocm_blogs.blogs_directory = str(blogs_directory)
-        
-        if log_file_handle:
-            log_file_handle.write(f"Found blogs directory: {blogs_directory}\n")
-            
-        readme_count = rocm_blogs.find_readme_files()
-        
-        if log_file_handle:
-            log_file_handle.write(f"Found {readme_count} README files\n")
-            
-        rocm_blogs.create_blog_objects()
-        
-        if log_file_handle:
-            log_file_handle.write("Created blog objects\n")
-            
-        rocm_blogs.blogs.sort_blogs_by_date()
-        
-        if log_file_handle:
-            log_file_handle.write("Sorted blogs by date\n")
-            
-        rocm_blogs.blogs.sort_blogs_by_category(rocm_blogs.categories)
-        
-        if log_file_handle:
-            log_file_handle.write("Sorted blogs by category\n")
-        
-        # Current datetime for template
-        current_datetime = time.strftime("%Y-%m-%d %H:%M:%S", time.localtime())
-        
-        # Process each category
-        if log_file_handle:
-            log_file_handle.write(f"Processing {len(BLOG_CATEGORIES)} categories\n")
-            
-        for category_info in BLOG_CATEGORIES:
-            total_categories_processed += 1
-            category_name = category_info["name"]
-            
-            if log_file_handle:
-                log_file_handle.write(f"\nProcessing category: {category_name}\n")
-                log_file_handle.write(f"  Output base: {category_info['output_base']}\n")
-                log_file_handle.write(f"  Category key: {category_info['category_key']}\n")
-            
-            try:
-                _process_category(
-                    category_info, 
-                    rocm_blogs, 
-                    blogs_directory, 
-                    pagination_template, 
-                    css_content, 
-                    pagination_css, 
-                    current_datetime,
-                    CATEGORY_TEMPLATE
-                )
-                
-                total_categories_successful += 1
-                total_pages_created += 1  # This is a simplification, each category might have multiple pages
-                
-                if log_file_handle:
-                    log_file_handle.write(f"Successfully processed category: {category_name}\n")
-                    
-            except Exception as category_processing_error:
-                error_message = f"Error processing category {category_name}: {category_processing_error}"
-                sphinx_diagnostics.error(error_message)
-                
-                if log_file_handle:
-                    log_file_handle.write(f"ERROR: {error_message}\n")
-                    log_file_handle.write(f"Traceback: {traceback.format_exc()}\n")
-                    
-                total_categories_error += 1
-                all_error_details.append({"category": category_name, "error": str(category_processing_error)})
-        
-        # Record timing information
-        phase_duration = time.time() - phase_start_time
-        _BUILD_PHASES["update_category_pages"] = phase_duration
-        sphinx_diagnostics.info(
-            f"Category pages generation completed in \033[96m{phase_duration:.2f} seconds\033[0m"
-        )
-        
-        if log_file_handle:
-            log_file_handle.write(f"Category pages generation completed in {phase_duration:.2f} seconds\n")
-        
-    except Exception as category_error:
-        error_message = f"Failed to generate category pages: {category_error}"
-        sphinx_diagnostics.critical(error_message)
-        sphinx_diagnostics.debug(f"Traceback: {traceback.format_exc()}")
-        
-        if log_file_handle:
-            log_file_handle.write(f"CRITICAL ERROR: {error_message}\n")
-            log_file_handle.write(f"Traceback: {traceback.format_exc()}\n")
-            
-        _BUILD_PHASES["update_category_pages"] = time.time() - phase_start_time
-        _CRITICAL_ERROR_OCCURRED = True
-        raise ROCmBlogsError(error_message) from category_error
-    finally:
-        # Write summary to log file
-        if log_file_handle:
-            end_time = time.time()
-            total_duration = end_time - phase_start_time
-            
-            log_file_handle.write("\n" + "=" * 80 + "\n")
-            log_file_handle.write("CATEGORY PAGES GENERATION SUMMARY\n")
-            log_file_handle.write("-" * 80 + "\n")
-            log_file_handle.write(f"Total categories processed: {total_categories_processed}\n")
-            log_file_handle.write(f"Total categories successful: {total_categories_successful}\n")
-            log_file_handle.write(f"Total categories with errors: {total_categories_error}\n")
-            log_file_handle.write(f"Total pages created: {total_pages_created}\n")
-            log_file_handle.write(f"Total time: {total_duration:.2f} seconds\n")
-            
-            if all_error_details:
-                log_file_handle.write("\nERROR DETAILS:\n")
-                log_file_handle.write("-" * 80 + "\n")
-                for index, error_detail in enumerate(all_error_details):
-                    log_file_handle.write(f"{index+1}. Category: {error_detail['category']}\n")
-                    log_file_handle.write(f"   Error: {error_detail['error']}\n\n")
-            
-            log_file_handle.close()
-
-def setup(sphinx_app: Sphinx) -> dict:
-    """Set up the ROCm Blogs extension."""
-    global _CRITICAL_ERROR_OCCURRED
-    phase_start_time = time.time()
-    phase_name = "setup"
-
-    sphinx_diagnostics.info(
-        f"Setting up ROCm Blogs extension, version: {__version__}"
-    )
-    sphinx_diagnostics.info(
-        f"Build process started at: {time.strftime('%Y-%m-%d %H:%M:%S', time.localtime(_BUILD_START_TIME))}"
-    )
-
-    try:
-        sphinx_diagnostics.info(
-            "Setting up ROCm Blogs extension..."
-        )
-        
-        # Set up static files
-        _setup_static_files(sphinx_app)
-        
-        # Register event handlers
-        _register_event_handlers(sphinx_app)
-        
-        # Record timing information
-        phase_duration = time.time() - phase_start_time
-        _BUILD_PHASES[phase_name] = phase_duration
-        sphinx_diagnostics.info(
-            f"ROCm Blogs extension setup completed in \033[96m{phase_duration:.2f} seconds\033[0m"
-        )
-        
-        # Return extension metadata
-        return {
-            "version": __version__,
-            "parallel_read_safe": True,
-            "parallel_write_safe": False,
-        }
-        
-    except Exception as setup_error:
-        sphinx_diagnostics.critical(
-            f"Failed to set up ROCm Blogs extension: {setup_error}"
-        )
-        sphinx_diagnostics.debug(
-            f"Traceback: {traceback.format_exc()}"
-        )
-        _BUILD_PHASES[phase_name] = time.time() - phase_start_time
-        _CRITICAL_ERROR_OCCURRED = True
-        raise ROCmBlogsError(f"Failed to set up ROCm Blogs extension: {setup_error}") from setup_error
-
-
-def _setup_static_files(sphinx_app: Sphinx) -> None:
-    """Set up static files for the ROCm Blogs extension."""
-    try:
-        # Add static directory to Sphinx
-        static_directory = (Path(__file__).parent / "static").resolve()
-        sphinx_app.config.html_static_path.append(str(static_directory))
-        
-        # Add JavaScript files
-        sphinx_app.add_js_file("js/performance.js")
-        sphinx_app.add_js_file("js/image-loading.js")
-
-        try:
-            generic_img_path = static_directory / "images" / "generic.jpg"
-            if generic_img_path.exists():
-                optimize_generic_image(str(generic_img_path))
-            else:
-                sphinx_diagnostics.warning(
-                    f"Generic image not found at {generic_img_path}"
-                )
-        except Exception as image_error:
-            sphinx_diagnostics.warning(
-                f"Error optimizing generic image: {image_error}"
-            )
-            sphinx_diagnostics.debug(
-                f"Traceback: {traceback.format_exc()}"
-            )
-            
-        sphinx_diagnostics.info(
-            "Static files setup completed"
-        )
-        
-    except Exception as static_files_error:
-        sphinx_diagnostics.error(
-            f"Error setting up static files: {static_files_error}"
-        )
-        sphinx_diagnostics.debug(
-            f"Traceback: {traceback.format_exc()}"
-        )
-        raise
-
-
-def _register_event_handlers(sphinx_app: Sphinx) -> None:
-    """Register event handlers for the ROCm Blogs extension."""
-    try:
-        # Register event handlers
-        sphinx_app.connect("builder-inited", update_index_file)
-        sphinx_app.connect("builder-inited", blog_generation)
-        sphinx_app.connect("builder-inited", run_metadata_generator)
-        sphinx_app.connect("builder-inited", update_posts_file)
-        sphinx_app.connect("builder-inited", update_category_pages)
-        sphinx_app.connect("build-finished", log_total_build_time)
-        
-        sphinx_diagnostics.info(
-            "Event handlers registered"
-        )
-        
-    except Exception as handler_error:
-        sphinx_diagnostics.error(
-            f"Error registering event handlers: {handler_error}"
-        )
-        sphinx_diagnostics.debug(
-            f"Traceback: {traceback.format_exc()}"
-        )
+"""
+__init__.py for the rocm_blogs package.
+
+"""
+
+from datetime import datetime
+import importlib.resources as pkg_resources
+import os
+import time
+import functools
+import traceback
+import logging
+from concurrent.futures import ThreadPoolExecutor
+from pathlib import Path
+
+from sphinx.application import Sphinx
+from sphinx.util import logging as sphinx_logging
+from sphinx.errors import SphinxError
+
+from ._rocmblogs import ROCmBlogs
+from ._version import __version__
+from .metadata import *
+from .constants import *
+from .images import *
+from .utils import *
+from .process import _generate_grid_items, _generate_lazy_loaded_grid_items, _create_pagination_controls, process_single_blog, _process_category
+
+__all__ = ["Blog", "BlogHolder", "ROCmBlogs", "grid_generation", "metadata_generator", "utils",]
+
+def setup_file_logging():
+    """Set up file logging for debug messages while preserving Sphinx logging."""
+    try:
+        # Create logs directory if it doesn't exist
+        logs_dir = Path("../logs")
+        logs_dir.mkdir(exist_ok=True)
+        
+        # Create a file handler that logs debug and higher level messages
+        log_file = logs_dir / "rocm_blogs_debug.log"
+        file_handler = logging.FileHandler(str(log_file), mode='w')
+        file_handler.setLevel(logging.DEBUG)
+        
+        # Create a formatter and set it for the handler
+        formatter = logging.Formatter('%(asctime)s - %(name)s - %(levelname)s - %(message)s')
+        file_handler.setFormatter(formatter)
+
+        # Add handler to the root logger to capture all logs
+        root_logger = logging.getLogger()
+        root_logger.setLevel(logging.DEBUG)
+        root_logger.addHandler(file_handler)
+
+        for _, logger in logging.Logger.manager.loggerDict.items():
+            if isinstance(logger, logging.Logger):
+                logger.propagate = True
+
+        # Return the log file path
+        return log_file
+    except Exception as error:
+        print(f"Error setting up file logging: {error}")
+        traceback.print_exc()
+        return None
+
+def create_step_log_file(step_name):
+    """Create a log file for a specific build step.
+    
+    Args:
+        step_name: The name of the build step
+        
+    Returns:
+        A tuple containing the log file path and the file handle
+    """
+    try:
+        # Create logs directory if it doesn't exist
+        logs_dir = Path("logs")
+        logs_dir.mkdir(exist_ok=True)
+        
+        # Create a log file for this step
+        log_filepath = logs_dir / f"{step_name}.log"
+        log_file_handle = open(log_filepath, "w", encoding="utf-8")
+        
+        # Write header to the log file
+        current_time = datetime.now()
+        log_file_handle.write(
+            f"ROCm Blogs {step_name.replace('_', ' ').title()} Log - {current_time.isoformat()}\n"
+        )
+        log_file_handle.write("=" * 80 + "\n\n")
+        
+        sphinx_diagnostics.info(
+            f"Detailed logs for {step_name} will be written to: {log_filepath}"
+        )
+        
+        return log_filepath, log_file_handle
+    except Exception as error:
+        sphinx_diagnostics.error(
+            f"Error creating log file for {step_name}: {error}"
+        )
+        sphinx_diagnostics.debug(
+            f"Traceback: {traceback.format_exc()}"
+        )
+        return None, None
+
+# Set up the logger
+sphinx_diagnostics = sphinx_logging.getLogger(__name__)
+log_file = setup_file_logging()
+if log_file:
+    sphinx_diagnostics.info(
+        f"Debug logs will be written to {log_file} while maintaining Sphinx console output"
+    )
+
+_CRITICAL_ERROR_OCCURRED = False
+
+_BUILD_START_TIME = time.time()
+
+_BUILD_PHASES = {"setup": 0, "update_index": 0, "blog_generation": 0, "other": 0}
+
+def create_step_log_file(step_name):
+    """Create a log file for a specific build step.
+    
+    Args:
+        step_name: The name of the build step
+        
+    Returns:
+        A tuple containing the log file path and the file handle
+    """
+    try:
+        # Create logs directory if it doesn't exist
+        logs_dir = Path("logs")
+        logs_dir.mkdir(exist_ok=True)
+        
+        # Create a log file for this step
+        log_filepath = logs_dir / f"{step_name}.log"
+        log_file_handle = open(log_filepath, "w", encoding="utf-8")
+        
+        # Write header to the log file
+        current_time = datetime.now()
+        log_file_handle.write(
+            f"ROCm Blogs {step_name.replace('_', ' ').title()} Log - {current_time.isoformat()}\n"
+        )
+        log_file_handle.write("=" * 80 + "\n\n")
+        
+        sphinx_diagnostics.info(
+            f"Detailed logs for {step_name} will be written to: {log_filepath}"
+        )
+        
+        return log_filepath, log_file_handle
+    except Exception as error:
+        sphinx_diagnostics.error(
+            f"Error creating log file for {step_name}: {error}"
+        )
+        sphinx_diagnostics.debug(
+            f"Traceback: {traceback.format_exc()}"
+        )
+        return None, None
+
+def log_total_build_time(sphinx_app, build_exception):
+    """Log the total time taken for the entire build process."""
+    try:
+        global _CRITICAL_ERROR_OCCURRED
+        
+        build_end_time = time.time()
+        total_elapsed_time = build_end_time - _BUILD_START_TIME
+
+        accounted_time = sum(_BUILD_PHASES.values())
+        _BUILD_PHASES["other"] = max(0, total_elapsed_time - accounted_time)
+
+        # Format and log the timing summary
+        _log_timing_summary(total_elapsed_time)
+
+        if build_exception:
+            sphinx_diagnostics.error(
+                f"Build completed with errors: {build_exception}"
+            )
+
+        if _CRITICAL_ERROR_OCCURRED:
+            sphinx_diagnostics.critical(
+                "Critical errors occurred during the build process"
+            )
+            raise ROCmBlogsError("Critical errors occurred during the build process")
+    except Exception as error:
+        sphinx_diagnostics.critical(
+            f"Error in log_total_build_time: {error}"
+        )
+        sphinx_diagnostics.debug(
+            f"Traceback: {traceback.format_exc()}"
+        )
+        raise
+
+
+def _log_timing_summary(total_elapsed_time):
+    """Format and log the timing summary for all build phases."""
+    try:
+        # Define the phases to display and their display names
+        phases_to_display = [
+            ("setup", "Setup phase"),
+            ("update_index", "Index update phase"),
+            ("blog_generation", "Blog generation phase"),
+            ("metadata_generation", "Metadata generation"),
+            ("update_posts", "Posts generation"),
+            ("update_category_pages", "Category pages generation"),
+            ("other", "Other processing")
+        ]
+        
+        # Log the header
+        sphinx_diagnostics.info(
+            "=" * 80
+        )
+        sphinx_diagnostics.info(
+            "BUILD PROCESS TIMING SUMMARY:"
+        )
+        sphinx_diagnostics.info(
+            "-" * 80
+        )
+        
+        # Log each phase
+        for phase_key, phase_display_name in phases_to_display:
+            if phase_key in _BUILD_PHASES:
+                phase_duration = _BUILD_PHASES[phase_key]
+                percentage = (phase_duration / total_elapsed_time * 100) if total_elapsed_time > 0 else 0
+                # Format the phase name to align all timing values
+                padded_name = f"{phase_display_name}:".ljust(30)
+                sphinx_diagnostics.info(
+                    f"{padded_name} \033[96m{phase_duration:.2f} seconds\033[0m ({percentage:.1f}%)"
+                )
+        
+        # Log the footer and total time
+        sphinx_diagnostics.info(
+            "-" * 80
+        )
+        sphinx_diagnostics.info(
+            f"Total build process completed in \033[92m{total_elapsed_time:.2f} seconds\033[0m"
+        )
+        sphinx_diagnostics.info(
+            "=" * 80
+        )
+    except Exception as error:
+        sphinx_diagnostics.error(
+            f"Error logging timing summary: {error}"
+        )
+        sphinx_diagnostics.debug(
+            f"Traceback: {traceback.format_exc()}"
+        )
+
+def log_time(func):
+    """Decorator to log execution time of functions."""
+    @functools.wraps(func)
+    def wrapper(*args, **kwargs):
+        try:
+            function_start_time = time.time()
+            result = func(*args, **kwargs)
+            execution_time = time.time() - function_start_time
+            sphinx_diagnostics.info(
+                f"{func.__name__} completed in \033[96m{execution_time:.4f} seconds\033[0m"
+            )
+            return result
+        except Exception as error:
+            sphinx_diagnostics.error(
+                f"Error in {func.__name__}: {error}"
+            )
+            sphinx_diagnostics.debug(
+                f"Traceback: {traceback.format_exc()}"
+            )
+            raise
+    return wrapper
+
+def update_index_file(sphinx_app: Sphinx) -> None:
+    """Update the index file with new blog posts."""
+    global _CRITICAL_ERROR_OCCURRED
+    phase_start_time = time.time()
+    phase_name = "update_index"
+    
+    # Create a log file for this step
+    log_filepath, log_file_handle = create_step_log_file(phase_name)
+    
+    # Track statistics for summary
+    total_blogs_processed = 0
+    total_blogs_successful = 0
+    total_blogs_error = 0
+    total_blogs_warning = 0
+    total_blogs_skipped = 0
+    all_error_details = []
+
+    try:
+        if log_file_handle:
+            log_file_handle.write("Starting index file update process\n")
+            log_file_handle.write("-" * 80 + "\n\n")
+        
+        # Load templates and styles
+        template_html = import_file("rocm_blogs.templates", "index.html")
+        css_content = import_file("rocm_blogs.static.css", "index.css")
+
+        if log_file_handle:
+            log_file_handle.write("Successfully loaded templates and styles\n")
+
+        # Format the index template
+        index_template = INDEX_TEMPLATE.format(
+            CSS=css_content, HTML=template_html
+        )
+        
+        # Initialize ROCmBlogs and load blog data
+        rocm_blogs = ROCmBlogs()
+        blogs_directory = rocm_blogs.find_blogs_directory(sphinx_app.srcdir)
+        
+        if not blogs_directory:
+            error_message = "Could not find blogs directory"
+            sphinx_diagnostics.error(error_message)
+            sphinx_diagnostics.debug(f"Traceback: {traceback.format_exc()}")
+            
+            if log_file_handle:
+                log_file_handle.write(f"ERROR: {error_message}\n")
+                log_file_handle.write(f"Traceback: {traceback.format_exc()}\n")
+                
+            _CRITICAL_ERROR_OCCURRED = True
+            raise ROCmBlogsError(error_message)
+            
+        rocm_blogs.blogs_directory = str(blogs_directory)
+        
+        if log_file_handle:
+            log_file_handle.write(f"Found blogs directory: {blogs_directory}\n")
+        
+        readme_count = rocm_blogs.find_readme_files()
+        
+        if log_file_handle:
+            log_file_handle.write(f"Found {readme_count} README files\n")
+            
+        rocm_blogs.create_blog_objects()
+
+        rocm_blogs.blogs.write_to_file()
+        
+        if log_file_handle:
+            log_file_handle.write(f"Created blog objects\n")
+        
+        # Write blogs to CSV file for reference
+        blogs_csv_path = Path(blogs_directory) / "blogs.csv"
+        rocm_blogs.blogs.write_to_file(str(blogs_csv_path))
+        
+        if log_file_handle:
+            log_file_handle.write(f"Wrote blog information to {blogs_csv_path}\n")
+        
+        # Check for features.csv file
+        features_csv_path = Path(blogs_directory) / "features.csv"
+        featured_blogs = []
+        
+        if features_csv_path.exists():
+            if log_file_handle:
+                log_file_handle.write(f"Found features.csv file at {features_csv_path}\n")
+                
+            featured_blogs = rocm_blogs.blogs.load_featured_blogs_from_csv(str(features_csv_path))
+            
+            if log_file_handle:
+                log_file_handle.write(f"Loaded {len(featured_blogs)} featured blogs from {features_csv_path}\n")
+        else:
+            if log_file_handle:
+                log_file_handle.write(f"Features.csv file not found at {features_csv_path}, no featured blogs will be displayed\n")
+        
+        # Sort the blogs (this happens on all blogs before filtering)
+        rocm_blogs.blogs.sort_blogs_by_date()
+        
+        if log_file_handle:
+            log_file_handle.write("Sorted blogs by date\n")
+        
+        # Extract category keys from BLOG_CATEGORIES to use for sorting
+        category_keys = [category_info.get("category_key", category_info["name"]) for category_info in BLOG_CATEGORIES]
+        sphinx_diagnostics.info(
+            f"Using category keys for sorting: {category_keys}"
+        )
+        
+        if log_file_handle:
+            log_file_handle.write(f"Using category keys for sorting: {category_keys}\n")
+            
+        rocm_blogs.blogs.sort_blogs_by_category(category_keys)
+        
+        if log_file_handle:
+            log_file_handle.write("Sorted blogs by category\n")
+        
+        # Get all blogs
+        all_blogs = rocm_blogs.blogs.get_blogs()
+        
+        if log_file_handle:
+            log_file_handle.write(f"Retrieved {len(all_blogs)} total blogs\n")
+        
+        # Filter blogs to only include real blog posts
+        filtered_blogs = []
+        skipped_count = 0
+        
+        for blog in all_blogs:
+            # Check if this is a genuine blog post (has the blogpost flag set to true)
+            if hasattr(blog, "blogpost") and blog.blogpost:
+                filtered_blogs.append(blog)
+                total_blogs_processed += 1
+                if log_file_handle:
+                    log_file_handle.write(f"Including blog: {getattr(blog, 'file_path', 'Unknown')}\n")
+            else:
+                skipped_count += 1
+                total_blogs_skipped += 1
+                sphinx_diagnostics.debug(
+                    f"Skipping non-blog README file for index page: {getattr(blog, 'file_path', 'Unknown')}"
+                )
+                if log_file_handle:
+                    log_file_handle.write(f"Skipping non-blog README file: {getattr(blog, 'file_path', 'Unknown')}\n")
+        
+        sphinx_diagnostics.info(
+            f"Filtered out {skipped_count} non-blog README files for index page, kept {len(filtered_blogs)} genuine blog posts"
+        )
+        
+        if log_file_handle:
+            log_file_handle.write(f"Filtered out {skipped_count} non-blog README files, kept {len(filtered_blogs)} genuine blog posts\n")
+        
+        # Replace all_blogs with filtered_blogs
+        all_blogs = filtered_blogs
+        
+        if not all_blogs:
+            warning_message = "No valid blogs found to display on index page"
+            sphinx_diagnostics.warning(warning_message)
+            
+            if log_file_handle:
+                log_file_handle.write(f"WARNING: {warning_message}\n")
+                
+            total_blogs_warning += 1
+            return
+        
+        # Track blogs that have been used to avoid duplication
+        used_blogs = []
+        
+        # Generate grid items for different sections
+        sphinx_diagnostics.info(
+            "Generating grid items for index page sections"
+        )
+        
+        if log_file_handle:
+            log_file_handle.write("Generating grid items for index page sections\n")
+
+        # Create a list of featured blog IDs to exclude them from the main grid
+
+        log_file_handle.write("Here are the featured blogs:\n")
+
+        for blog in featured_blogs:
+            log_file_handle.write(f"  - {getattr(blog, 'file_path', 'Unknown')}\n")
+
+        featured_blog_ids = [id(blog) for blog in featured_blogs]
+
+        log_file_handle.write(f"Featured blog IDs: {featured_blog_ids}\n")
+        
+        if log_file_handle:
+            log_file_handle.write(f"Generating main grid items with up to {MAIN_GRID_BLOGS_COUNT} blogs\n")
+            log_file_handle.write(f"Excluding {len(featured_blog_ids)} featured blogs from main grid\n")
+            
+        # Filter out featured blogs from the main grid
+        non_featured_blogs = [blog for blog in all_blogs if id(blog) not in featured_blog_ids]
+
+        main_grid_items = _generate_grid_items(rocm_blogs, non_featured_blogs, MAIN_GRID_BLOGS_COUNT, used_blogs, True)
+        
+        if log_file_handle:
+            log_file_handle.write(f"Generated {len(main_grid_items)} main grid items\n")
+        
+        # Filter blogs by category and ensure they're all blog posts
+        ecosystem_blogs = [blog for blog in all_blogs if hasattr(blog, "category") and blog.category == "Ecosystems and Partners" and id(blog) not in featured_blog_ids]
+        application_blogs = [blog for blog in all_blogs if hasattr(blog, "category") and blog.category == "Applications & models" and id(blog) not in featured_blog_ids]
+        software_blogs = [blog for blog in all_blogs if hasattr(blog, "category") and blog.category == "Software tools & optimizations" and id(blog) not in featured_blog_ids]
+        
+        if log_file_handle:
+            log_file_handle.write(f"Filtered blogs by category:\n")
+            log_file_handle.write(f"  - Ecosystems and Partners: {len(ecosystem_blogs)} blogs\n")
+            log_file_handle.write(f"  - Applications & models: {len(application_blogs)} blogs\n")
+            log_file_handle.write(f"  - Software tools & optimizations: {len(software_blogs)} blogs\n")
+        
+        if log_file_handle:
+            log_file_handle.write(f"Filtered blogs by category:\n")
+            log_file_handle.write(f"  - Ecosystems and Partners: {len(ecosystem_blogs)} blogs\n")
+            log_file_handle.write(f"  - Applications & models: {len(application_blogs)} blogs\n")
+            log_file_handle.write(f"  - Software tools & optimizations: {len(software_blogs)} blogs\n")
+        
+        # Generate grid items for each category
+        if log_file_handle:
+            log_file_handle.write(f"Generating category grid items with up to {CATEGORY_GRID_BLOGS_COUNT} blogs per category\n")
+            
+        ecosystem_grid_items = _generate_grid_items(rocm_blogs, ecosystem_blogs, CATEGORY_GRID_BLOGS_COUNT, used_blogs, True)
+        application_grid_items = _generate_grid_items(rocm_blogs, application_blogs, CATEGORY_GRID_BLOGS_COUNT, used_blogs, True)
+        software_grid_items = _generate_grid_items(rocm_blogs, software_blogs, CATEGORY_GRID_BLOGS_COUNT, used_blogs, True)
+        
+        if log_file_handle:
+            log_file_handle.write(f"Generated category grid items:\n")
+            log_file_handle.write(f"  - Ecosystems and Partners: {len(ecosystem_grid_items)} grid items\n")
+            log_file_handle.write(f"  - Applications & models: {len(application_grid_items)} grid items\n")
+            log_file_handle.write(f"  - Software tools & optimizations: {len(software_grid_items)} grid items\n")
+        
+        # Generate featured grid items if we have featured blogs
+        featured_grid_items = []
+        if featured_blogs:
+            if log_file_handle:
+                log_file_handle.write(f"Generating featured grid items with {len(featured_blogs)} featured blogs\n")
+                
+            try:
+                # Only generate grid items if we have at least one featured blog
+                if len(featured_blogs) > 0:
+                    log_file_handle.write(f"Generating featured grid items with {len(featured_blogs)} blogs\n")
+                    featured_grid_items = _generate_grid_items(rocm_blogs, featured_blogs, len(featured_blogs), used_blogs, False)
+                    log_file_handle.write(f"Generated {len(featured_grid_items)} featured grid items\n")
+                else:
+                    log_file_handle.write("Featured blogs list is empty, skipping grid item generation\n")
+            except Exception as featured_error:
+                sphinx_diagnostics.warning(
+                    f"Error generating featured grid items: {featured_error}. Continuing without featured blogs."
+                )
+                sphinx_diagnostics.debug(
+                    f"Traceback: {traceback.format_exc()}"
+                )
+                
+                if log_file_handle:
+                    log_file_handle.write(f"WARNING: Error generating featured grid items: {featured_error}\n")
+                    log_file_handle.write(f"Traceback: {traceback.format_exc()}\n")
+                    log_file_handle.write("Continuing without featured blogs\n")
+        else:
+            if log_file_handle:
+                log_file_handle.write("No featured blogs to display\n")
+        
+        if log_file_handle:
+            log_file_handle.write(f"Generated category grid items:\n")
+            log_file_handle.write(f"  - Ecosystems and Partners: {len(ecosystem_grid_items)} grid items\n")
+            log_file_handle.write(f"  - Applications & models: {len(application_grid_items)} grid items\n")
+            log_file_handle.write(f"  - Software tools & optimizations: {len(software_grid_items)} grid items\n")
+        
+        # Generate featured grid items if we have featured blogs
+        featured_grid_items = []
+        if featured_blogs:
+            if log_file_handle:
+                log_file_handle.write(f"Generating featured grid items with {len(featured_blogs)} featured blogs\n")
+                
+            try:
+                # Only generate grid items if we have at least one featured blog
+                if len(featured_blogs) > 0:
+                    # Generate grid items for featured blogs
+                    # Set skip_used=False to ensure all featured blogs are included
+                    # even if they've been used in other sections
+                    featured_grid_items = _generate_grid_items(rocm_blogs, featured_blogs, len(featured_blogs), used_blogs, skip_used=False)
+                    
+                    if log_file_handle:
+                        log_file_handle.write(f"Generated {len(featured_grid_items)} featured grid items\n")
+                else:
+                    if log_file_handle:
+                        log_file_handle.write("Featured blogs list is empty, skipping grid item generation\n")
+            except Exception as featured_error:
+                # Log the error but continue with the build
+                sphinx_diagnostics.warning(
+                    f"Error generating featured grid items: {featured_error}. Continuing without featured blogs."
+                )
+                sphinx_diagnostics.debug(
+                    f"Traceback: {traceback.format_exc()}"
+                )
+                
+                if log_file_handle:
+                    log_file_handle.write(f"WARNING: Error generating featured grid items: {featured_error}\n")
+                    log_file_handle.write(f"Traceback: {traceback.format_exc()}\n")
+                    log_file_handle.write("Continuing without featured blogs\n")
+        else:
+            if log_file_handle:
+                log_file_handle.write("No featured blogs to display\n")
+        
+        # Replace placeholders in the template
+        if log_file_handle:
+            log_file_handle.write("Replacing placeholders in the template\n")
+            
+        updated_html = (
+            index_template
+            .replace("{grid_items}", "\n".join(main_grid_items))
+            .replace("{eco_grid_items}", "\n".join(ecosystem_grid_items))
+            .replace("{application_grid_items}", "\n".join(application_grid_items))
+            .replace("{software_grid_items}", "\n".join(software_grid_items))
+            .replace("{featured_grid_items}", "\n".join(featured_grid_items))
+        )
+        
+        # Write the updated HTML to blogs/index.md
+        output_path = Path(blogs_directory) / "index.md"
+        
+        if log_file_handle:
+            log_file_handle.write(f"Writing updated HTML to {output_path}\n")
+            
+        with output_path.open("w", encoding="utf-8") as output_file:
+            output_file.write(updated_html)
+            
+        total_blogs_successful += 1
+        
+        # Record timing information
+        phase_duration = time.time() - phase_start_time
+        _BUILD_PHASES[phase_name] = phase_duration
+        sphinx_diagnostics.info(
+            f"Successfully updated {output_path} with new content in \033[96m{phase_duration:.2f} seconds\033[0m"
+        )
+        
+        if log_file_handle:
+            log_file_handle.write(f"Successfully updated {output_path} with new content in {phase_duration:.2f} seconds\n")
+        
+    except ROCmBlogsError:
+        # Re-raise ROCmBlogsError to stop the build
+        _BUILD_PHASES[phase_name] = time.time() - phase_start_time
+        
+        if log_file_handle:
+            log_file_handle.write(f"ERROR: ROCmBlogsError occurred\n")
+            log_file_handle.write(f"Traceback: {traceback.format_exc()}\n")
+            
+        raise
+    except Exception as error:
+        error_message = f"Error updating index file: {error}"
+        sphinx_diagnostics.critical(error_message)
+        sphinx_diagnostics.debug(f"Traceback: {traceback.format_exc()}")
+        
+        if log_file_handle:
+            log_file_handle.write(f"CRITICAL ERROR: {error_message}\n")
+            log_file_handle.write(f"Traceback: {traceback.format_exc()}\n")
+            
+        _BUILD_PHASES[phase_name] = time.time() - phase_start_time
+        _CRITICAL_ERROR_OCCURRED = True
+        raise ROCmBlogsError(error_message) from error
+    finally:
+        # Write summary to log file
+        if log_file_handle:
+            end_time = time.time()
+            total_duration = end_time - phase_start_time
+            
+            log_file_handle.write("\n" + "=" * 80 + "\n")
+            log_file_handle.write("INDEX UPDATE SUMMARY\n")
+            log_file_handle.write("-" * 80 + "\n")
+            log_file_handle.write(f"Total blogs processed: {total_blogs_processed}\n")
+            log_file_handle.write(f"Successful: {total_blogs_successful}\n")
+            log_file_handle.write(f"Errors: {total_blogs_error}\n")
+            log_file_handle.write(f"Warnings: {total_blogs_warning}\n")
+            log_file_handle.write(f"Skipped: {total_blogs_skipped}\n")
+            log_file_handle.write(f"Total time: {total_duration:.2f} seconds\n")
+            
+            if all_error_details:
+                log_file_handle.write("\nERROR DETAILS:\n")
+                log_file_handle.write("-" * 80 + "\n")
+                for index, error_detail in enumerate(all_error_details):
+                    log_file_handle.write(f"{index+1}. Blog: {error_detail['blog']}\n")
+                    log_file_handle.write(f"   Error: {error_detail['error']}\n\n")
+            
+            log_file_handle.close()
+
+def blog_generation(sphinx_app: Sphinx) -> None:
+    """Generate blog pages with styling and metadata."""
+    global _CRITICAL_ERROR_OCCURRED
+    phase_start_time = time.time()
+    phase_name = "blog_generation"
+    
+    # Create a log file for this step
+    log_filepath, log_file_handle = create_step_log_file(phase_name)
+    
+    # Track statistics for summary
+    total_blogs_processed = 0
+    total_blogs_successful = 0
+    total_blogs_error = 0
+    total_blogs_warning = 0
+    total_blogs_skipped = 0
+    all_error_details = []
+
+    try:
+        if log_file_handle:
+            log_file_handle.write("Starting blog generation process\n")
+            log_file_handle.write("-" * 80 + "\n\n")
+            
+        # Initialize ROCmBlogs and load blog data
+        build_env = sphinx_app.builder.env
+        source_dir = Path(build_env.srcdir)
+        rocm_blogs = ROCmBlogs()
+        
+        # Find and process blogs
+        blogs_directory = rocm_blogs.find_blogs_directory(str(source_dir))
+        if not blogs_directory:
+            error_message = "Could not find blogs directory"
+            sphinx_diagnostics.error(error_message)
+            sphinx_diagnostics.debug(f"Traceback: {traceback.format_exc()}")
+            
+            if log_file_handle:
+                log_file_handle.write(f"ERROR: {error_message}\n")
+                log_file_handle.write(f"Traceback: {traceback.format_exc()}\n")
+                
+            _CRITICAL_ERROR_OCCURRED = True
+            raise ROCmBlogsError(error_message)
+            
+        rocm_blogs.blogs_directory = str(blogs_directory)
+        
+        if log_file_handle:
+            log_file_handle.write(f"Found blogs directory: {blogs_directory}\n")
+            
+        readme_count = rocm_blogs.find_readme_files()
+        
+        if log_file_handle:
+            log_file_handle.write(f"Found {readme_count} README files\n")
+            
+        rocm_blogs.create_blog_objects()
+        
+        if log_file_handle:
+            log_file_handle.write("Created blog objects\n")
+            
+        rocm_blogs.blogs.sort_blogs_by_date()
+        
+        if log_file_handle:
+            log_file_handle.write("Sorted blogs by date\n")
+        
+        # Get all blogs
+        blog_list = rocm_blogs.blogs.get_blogs()
+        total_blogs = len(blog_list)
+        
+        if not blog_list:
+            warning_message = "No blogs found to process"
+            sphinx_diagnostics.warning(warning_message)
+            
+            if log_file_handle:
+                log_file_handle.write(f"WARNING: {warning_message}\n")
+                
+            total_blogs_warning += 1
+            return
+            
+        max_workers = os.cpu_count()
+        sphinx_diagnostics.info(
+            f"Processing {total_blogs} blogs with {max_workers} workers"
+        )
+        
+        if log_file_handle:
+            log_file_handle.write(f"Processing {total_blogs} blogs with {max_workers} workers\n")
+
+        # Process blogs with thread pool
+        with ThreadPoolExecutor(max_workers=max_workers) as executor:
+            # Create a list of futures
+            processing_futures = []
+            
+            if log_file_handle:
+                log_file_handle.write("Submitting blog processing tasks to thread pool\n")
+                
+            for blog_index, blog in enumerate(blog_list):
+                future = executor.submit(process_single_blog, blog, rocm_blogs)
+                processing_futures.append((blog_index, blog, future))
+                total_blogs_processed += 1
+                
+                if log_file_handle:
+                    log_file_handle.write(f"Submitted blog {blog_index + 1}/{total_blogs}: {getattr(blog, 'file_path', 'Unknown')}\n")
+
+            # Process results as they complete
+            if log_file_handle:
+                log_file_handle.write("Processing results as they complete\n")
+                
+            for blog_index, blog, future in processing_futures:
+                try:
+                    future.result()  # This will raise any exceptions from the thread
+                    total_blogs_successful += 1
+                    
+                    if log_file_handle:
+                        log_file_handle.write(f"Successfully processed blog {blog_index + 1}/{total_blogs}: {getattr(blog, 'file_path', 'Unknown')}\n")
+                        
+                except Exception as processing_error:
+                    error_message = f"Error processing blog: {processing_error}"
+                    sphinx_diagnostics.warning(error_message)
+                    
+                    if log_file_handle:
+                        log_file_handle.write(f"WARNING: Error processing blog {blog_index + 1}/{total_blogs}: {getattr(blog, 'file_path', 'Unknown')}\n")
+                        log_file_handle.write(f"  Error: {processing_error}\n")
+                        log_file_handle.write(f"  Traceback: {traceback.format_exc()}\n")
+                        
+                    total_blogs_error += 1
+                    all_error_details.append({"blog": getattr(blog, 'file_path', 'Unknown'), "error": str(processing_error)})
+
+        # Log completion statistics
+        phase_end_time = time.time()
+        phase_duration = phase_end_time - phase_start_time
+        _BUILD_PHASES["blog_generation"] = phase_duration
+
+        # If total errors account for more than 25% of total blogs, raise a critical error
+        error_threshold = total_blogs * 0.25
+        if total_blogs_error > error_threshold:
+            error_message = f"Too many errors occurred during blog generation: {total_blogs_error} errors"
+            sphinx_diagnostics.critical(error_message)
+            sphinx_diagnostics.debug(f"Traceback: {traceback.format_exc()}")
+            
+            if log_file_handle:
+                log_file_handle.write(f"CRITICAL ERROR: {error_message}\n")
+                
+            _CRITICAL_ERROR_OCCURRED = True
+            raise ROCmBlogsError(error_message)
+        
+        sphinx_diagnostics.info(
+            f"Blog generation completed: {total_blogs_successful} successful, {total_blogs_error} failed, "
+            f"in \033[96m{phase_duration:.2f} seconds\033[0m"
+        )
+        
+        if log_file_handle:
+            log_file_handle.write(f"Blog generation completed: {total_blogs_successful} successful, {total_blogs_error} failed, in {phase_duration:.2f} seconds\n")
+            
+    except ROCmBlogsError:
+        _BUILD_PHASES["blog_generation"] = time.time() - phase_start_time
+        
+        if log_file_handle:
+            log_file_handle.write(f"ERROR: ROCmBlogsError occurred\n")
+            log_file_handle.write(f"Traceback: {traceback.format_exc()}\n")
+            
+        raise
+    except Exception as generation_error:
+        error_message = f"Error generating blog pages: {generation_error}"
+        sphinx_diagnostics.critical(error_message)
+        sphinx_diagnostics.debug(f"Traceback: {traceback.format_exc()}")
+        
+        if log_file_handle:
+            log_file_handle.write(f"CRITICAL ERROR: {error_message}\n")
+            log_file_handle.write(f"Traceback: {traceback.format_exc()}\n")
+            
+        _BUILD_PHASES["blog_generation"] = time.time() - phase_start_time
+        _CRITICAL_ERROR_OCCURRED = True
+        raise ROCmBlogsError(error_message) from generation_error
+    finally:
+        # Write summary to log file
+        if log_file_handle:
+            end_time = time.time()
+            total_duration = end_time - phase_start_time
+            
+            log_file_handle.write("\n" + "=" * 80 + "\n")
+            log_file_handle.write("BLOG GENERATION SUMMARY\n")
+            log_file_handle.write("-" * 80 + "\n")
+            log_file_handle.write(f"Total blogs processed: {total_blogs_processed}\n")
+            log_file_handle.write(f"Successful: {total_blogs_successful}\n")
+            log_file_handle.write(f"Errors: {total_blogs_error}\n")
+            log_file_handle.write(f"Warnings: {total_blogs_warning}\n")
+            log_file_handle.write(f"Skipped: {total_blogs_skipped}\n")
+            log_file_handle.write(f"Total time: {total_duration:.2f} seconds\n")
+            
+            if all_error_details:
+                log_file_handle.write("\nERROR DETAILS:\n")
+                log_file_handle.write("-" * 80 + "\n")
+                for index, error_detail in enumerate(all_error_details):
+                    log_file_handle.write(f"{index+1}. Blog: {error_detail['blog']}\n")
+                    log_file_handle.write(f"   Error: {error_detail['error']}\n\n")
+            
+            log_file_handle.close()
+    
+def run_metadata_generator(sphinx_app: Sphinx) -> None:
+    """Run the metadata generator during the build process."""
+    global _CRITICAL_ERROR_OCCURRED
+    phase_start_time = time.time()
+    phase_name = "metadata_generation"
+    
+    # Create a log file for this step
+    log_filepath, log_file_handle = create_step_log_file(phase_name)
+    
+    # Track statistics for summary
+    total_blogs_processed = 0
+    total_blogs_successful = 0
+    total_blogs_error = 0
+    total_blogs_warning = 0
+    total_blogs_skipped = 0
+    all_error_details = []
+
+    try:
+        if log_file_handle:
+            log_file_handle.write("Starting metadata generation process\n")
+            log_file_handle.write("-" * 80 + "\n\n")
+            
+        sphinx_diagnostics.info(
+            "Running metadata generator..."
+        )
+
+        # Initialize ROCmBlogs and load blog data
+        rocm_blogs = ROCmBlogs()
+        blogs_directory = rocm_blogs.find_blogs_directory(sphinx_app.srcdir)
+        
+        if not blogs_directory:
+            error_message = "Could not find blogs directory"
+            sphinx_diagnostics.error(error_message)
+            
+            if log_file_handle:
+                log_file_handle.write(f"ERROR: {error_message}\n")
+                
+            _CRITICAL_ERROR_OCCURRED = True
+            raise ROCmBlogsError(error_message)
+            
+        rocm_blogs.blogs_directory = str(blogs_directory)
+        
+        if log_file_handle:
+            log_file_handle.write(f"Found blogs directory: {blogs_directory}\n")
+        
+        # Find and process readme files
+        readme_count = rocm_blogs.find_readme_files()
+        sphinx_diagnostics.info(
+            f"Found {readme_count} readme files to process"
+        )
+        
+        if log_file_handle:
+            log_file_handle.write(f"Found {readme_count} readme files to process\n")
+        
+        # Generate metadata
+        if log_file_handle:
+            log_file_handle.write("Calling metadata_generator function\n")
+            
+        # The metadata_generator function already creates its own log file
+        metadata_generator(rocm_blogs)
+        
+        if log_file_handle:
+            log_file_handle.write("Metadata generation completed\n")
+        
+        # Record timing information
+        phase_duration = time.time() - phase_start_time
+        _BUILD_PHASES[phase_name] = phase_duration
+        sphinx_diagnostics.info(
+            f"Metadata generation completed in \033[96m{phase_duration:.2f} seconds\033[0m"
+        )
+        
+        if log_file_handle:
+            log_file_handle.write(f"Metadata generation completed in {phase_duration:.2f} seconds\n")
+        
+    except ROCmBlogsError:
+        # Re-raise ROCmBlogsError to stop the build
+        _BUILD_PHASES[phase_name] = time.time() - phase_start_time
+        
+        if log_file_handle:
+            log_file_handle.write(f"ERROR: ROCmBlogsError occurred\n")
+            log_file_handle.write(f"Traceback: {traceback.format_exc()}\n")
+            
+        raise
+    except Exception as metadata_error:
+        error_message = f"Failed to generate metadata: {metadata_error}"
+        sphinx_diagnostics.critical(error_message)
+        sphinx_diagnostics.debug(f"Traceback: {traceback.format_exc()}")
+        
+        if log_file_handle:
+            log_file_handle.write(f"CRITICAL ERROR: {error_message}\n")
+            log_file_handle.write(f"Traceback: {traceback.format_exc()}\n")
+            
+        _BUILD_PHASES[phase_name] = time.time() - phase_start_time
+        _CRITICAL_ERROR_OCCURRED = True
+        raise ROCmBlogsError(error_message) from metadata_error
+    finally:
+        # Write summary to log file
+        if log_file_handle:
+            end_time = time.time()
+            total_duration = end_time - phase_start_time
+            
+            log_file_handle.write("\n" + "=" * 80 + "\n")
+            log_file_handle.write("METADATA GENERATION SUMMARY\n")
+            log_file_handle.write("-" * 80 + "\n")
+            log_file_handle.write(f"Total time: {total_duration:.2f} seconds\n")
+            log_file_handle.write("Note: Detailed metadata generation logs are available in metadata_generation.log\n")
+            
+            log_file_handle.close()
+
+def update_posts_file(sphinx_app: Sphinx) -> None:
+    """Generate paginated posts.md files with lazy-loaded grid items for performance."""
+    phase_start_time = time.time()
+    phase_name = "update_posts"
+    
+    # Create a log file for this step
+    log_filepath, log_file_handle = create_step_log_file(phase_name)
+    
+    # Track statistics for summary
+    total_blogs_processed = 0
+    total_blogs_successful = 0
+    total_blogs_error = 0
+    total_blogs_warning = 0
+    total_blogs_skipped = 0
+    total_pages_created = 0
+    all_error_details = []
+
+    # Configuration
+    BLOGS_PER_PAGE = POST_BLOGS_PER_PAGE
+    
+    try:
+        if log_file_handle:
+            log_file_handle.write("Starting posts file generation process\n")
+            log_file_handle.write("-" * 80 + "\n\n")
+            
+        # Load templates and styles
+        template_html = import_file("rocm_blogs.templates", "posts.html")
+        pagination_template = import_file("rocm_blogs.templates", "pagination.html")
+        css_content = import_file("rocm_blogs.static.css", "index.css")
+        pagination_css = import_file("rocm_blogs.static.css", "pagination.css")
+        
+        if log_file_handle:
+            log_file_handle.write("Successfully loaded templates and styles\n")
+        
+        # Initialize ROCmBlogs and load blog data
+        rocm_blogs = ROCmBlogs()
+        blogs_directory = rocm_blogs.find_blogs_directory(sphinx_app.srcdir)
+        
+        if not blogs_directory:
+            error_message = "Could not find blogs directory"
+            sphinx_diagnostics.error(error_message)
+            
+            if log_file_handle:
+                log_file_handle.write(f"ERROR: {error_message}\n")
+                
+            _CRITICAL_ERROR_OCCURRED = True
+            raise ROCmBlogsError(error_message)
+            
+        rocm_blogs.blogs_directory = str(blogs_directory)
+        
+        if log_file_handle:
+            log_file_handle.write(f"Found blogs directory: {blogs_directory}\n")
+            
+        readme_count = rocm_blogs.find_readme_files()
+        
+        if log_file_handle:
+            log_file_handle.write(f"Found {readme_count} README files\n")
+            
+        rocm_blogs.create_blog_objects()
+        
+        if log_file_handle:
+            log_file_handle.write("Created blog objects\n")
+        
+        # Get all blogs first
+        all_blogs = rocm_blogs.blogs.get_blogs()
+        
+        if log_file_handle:
+            log_file_handle.write(f"Retrieved {len(all_blogs)} total blogs\n")
+        
+        # Filter blogs to only include real blog posts
+        filtered_blogs = []
+        skipped_count = 0
+        for blog in all_blogs:
+            # Check if this is a genuine blog post (has the blogpost flag set to true)
+            if hasattr(blog, "blogpost") and blog.blogpost:
+                filtered_blogs.append(blog)
+                total_blogs_processed += 1
+                
+                if log_file_handle:
+                    log_file_handle.write(f"Including blog: {getattr(blog, 'file_path', 'Unknown')}\n")
+            else:
+                skipped_count += 1
+                total_blogs_skipped += 1
+                sphinx_diagnostics.debug(
+                    f"Skipping non-blog README file: {getattr(blog, 'file_path', 'Unknown')}"
+                )
+                
+                if log_file_handle:
+                    log_file_handle.write(f"Skipping non-blog README file: {getattr(blog, 'file_path', 'Unknown')}\n")
+        
+        sphinx_diagnostics.info(
+            f"Filtered out {skipped_count} non-blog README files, kept {len(filtered_blogs)} genuine blog posts"
+        )
+        
+        if log_file_handle:
+            log_file_handle.write(f"Filtered out {skipped_count} non-blog README files, kept {len(filtered_blogs)} genuine blog posts\n")
+
+        sorted_blogs = sorted(filtered_blogs, 
+                             key=lambda blog: getattr(blog, 'date', datetime.now()), 
+                             reverse=True)
+        
+        if log_file_handle:
+            log_file_handle.write("Sorted blogs by date (newest first)\n")
+        
+        # Get all filtered blogs and calculate pagination
+        all_blogs = sorted_blogs
+        total_blogs = len(all_blogs)
+        total_pages = max(1, (total_blogs + BLOGS_PER_PAGE - 1) // BLOGS_PER_PAGE)
+        
+        sphinx_diagnostics.info(
+            f"Generating {total_pages} paginated posts pages with {BLOGS_PER_PAGE} blogs per page"
+        )
+        
+        if log_file_handle:
+            log_file_handle.write(f"Generating {total_pages} paginated posts pages with {BLOGS_PER_PAGE} blogs per page\n")
+        
+        # Generate all grid items in parallel with lazy loading
+        if log_file_handle:
+            log_file_handle.write("Generating lazy-loaded grid items for all blogs\n")
+            
+        all_grid_items = _generate_lazy_loaded_grid_items(rocm_blogs, all_blogs)
+        
+        # Check if any grid items were generated
+        if not all_grid_items:
+            warning_message = "No grid items were generated for posts pages. Skipping page generation."
+            sphinx_diagnostics.warning(warning_message)
+            
+            if log_file_handle:
+                log_file_handle.write(f"WARNING: {warning_message}\n")
+                
+            total_blogs_warning += 1
+            return
+        
+        if log_file_handle:
+            log_file_handle.write(f"Generated {len(all_grid_items)} grid items\n")
+        
+        # Current datetime for template
+        current_datetime = time.strftime("%Y-%m-%d %H:%M:%S", time.localtime())
+        
+        # Generate each page
+        if log_file_handle:
+            log_file_handle.write("Generating individual pages\n")
+            
+        for page_num in range(1, total_pages + 1):
+            # Get grid items for this page
+            start_index = (page_num - 1) * BLOGS_PER_PAGE
+            end_index = min(start_index + BLOGS_PER_PAGE, len(all_grid_items))
+            page_grid_items = all_grid_items[start_index:end_index]
+            grid_content = "\n".join(page_grid_items)
+            
+            if log_file_handle:
+                log_file_handle.write(f"Processing page {page_num}/{total_pages} with {len(page_grid_items)} grid items\n")
+            
+            # Create pagination controls
+            pagination_controls = _create_pagination_controls(
+                pagination_template, page_num, total_pages, "posts"
+            )
+            
+            # Add page suffix for pages after the first
+            page_title_suffix = f" - Page {page_num}" if page_num > 1 else ""
+            page_description_suffix = f" (Page {page_num} of {total_pages})" if page_num > 1 else ""
+            
+            # Create the final page content
+            page_content = POSTS_TEMPLATE.format(
+                CSS=css_content,
+                PAGINATION_CSS=pagination_css,
+                HTML=template_html.replace("{grid_items}", grid_content).replace("{datetime}", current_datetime),
+                pagination_controls=pagination_controls,
+                page_title_suffix=page_title_suffix,
+                page_description_suffix=page_description_suffix,
+                current_page=page_num,
+            )
+            
+            # Determine output filename and write the file
+            output_filename = "posts.md" if page_num == 1 else f"posts-page{page_num}.md"
+            output_path = Path(blogs_directory) / output_filename
+            
+            if log_file_handle:
+                log_file_handle.write(f"Writing page to {output_path}\n")
+            
+            with output_path.open("w", encoding="utf-8") as output_file:
+                output_file.write(page_content)
+            
+            total_pages_created += 1
+            total_blogs_successful += len(page_grid_items)
+            
+            sphinx_diagnostics.info(
+                f"Created {output_path} with {len(page_grid_items)} grid items (page {page_num}/{total_pages})"
+            )
+        
+        # Record timing information
+        phase_duration = time.time() - phase_start_time
+        _BUILD_PHASES["update_posts"] = phase_duration
+        sphinx_diagnostics.info(
+            f"Successfully created {total_pages} paginated posts pages in \033[96m{phase_duration:.2f} seconds\033[0m"
+        )
+        
+        if log_file_handle:
+            log_file_handle.write(f"Successfully created {total_pages} paginated posts pages in {phase_duration:.2f} seconds\n")
+        
+    except Exception as page_error:
+        error_message = f"Failed to create posts files: {page_error}"
+        sphinx_diagnostics.critical(error_message)
+        sphinx_diagnostics.debug(f"Traceback: {traceback.format_exc()}")
+        
+        if log_file_handle:
+            log_file_handle.write(f"CRITICAL ERROR: {error_message}\n")
+            log_file_handle.write(f"Traceback: {traceback.format_exc()}\n")
+            
+        _BUILD_PHASES["update_posts"] = time.time() - phase_start_time
+        _CRITICAL_ERROR_OCCURRED = True
+        raise ROCmBlogsError(error_message) from page_error
+    finally:
+        # Write summary to log file
+        if log_file_handle:
+            end_time = time.time()
+            total_duration = end_time - phase_start_time
+            
+            log_file_handle.write("\n" + "=" * 80 + "\n")
+            log_file_handle.write("POSTS GENERATION SUMMARY\n")
+            log_file_handle.write("-" * 80 + "\n")
+            log_file_handle.write(f"Total blogs processed: {total_blogs_processed}\n")
+            log_file_handle.write(f"Total pages created: {total_pages_created}\n")
+            log_file_handle.write(f"Blogs included in pages: {total_blogs_successful}\n")
+            log_file_handle.write(f"Errors: {total_blogs_error}\n")
+            log_file_handle.write(f"Warnings: {total_blogs_warning}\n")
+            log_file_handle.write(f"Skipped: {total_blogs_skipped}\n")
+            log_file_handle.write(f"Total time: {total_duration:.2f} seconds\n")
+            
+            if all_error_details:
+                log_file_handle.write("\nERROR DETAILS:\n")
+                log_file_handle.write("-" * 80 + "\n")
+                for index, error_detail in enumerate(all_error_details):
+                    log_file_handle.write(f"{index+1}. Blog: {error_detail['blog']}\n")
+                    log_file_handle.write(f"   Error: {error_detail['error']}\n\n")
+            
+            log_file_handle.close()
+
+def update_category_pages(sphinx_app: Sphinx) -> None:
+    """Generate paginated category pages with lazy-loaded grid items for performance."""
+    phase_start_time = time.time()
+    phase_name = "update_category_pages"
+    
+    # Create a log file for this step
+    log_filepath, log_file_handle = create_step_log_file(phase_name)
+    
+    # Track statistics for summary
+    total_categories_processed = 0
+    total_categories_successful = 0
+    total_categories_error = 0
+    total_pages_created = 0
+    all_error_details = []
+    
+    try:
+        if log_file_handle:
+            log_file_handle.write("Starting category pages generation process\n")
+            log_file_handle.write("-" * 80 + "\n\n")
+            
+        # Load templates and styles
+        pagination_template = import_file("rocm_blogs.templates", "pagination.html")
+        css_content = import_file("rocm_blogs.static.css", "index.css")
+        pagination_css = import_file("rocm_blogs.static.css", "pagination.css")
+        
+        if log_file_handle:
+            log_file_handle.write("Successfully loaded templates and styles\n")
+        
+        # Initialize ROCmBlogs and load blog data
+        rocm_blogs = ROCmBlogs()
+        blogs_directory = rocm_blogs.find_blogs_directory(sphinx_app.srcdir)
+        
+        if not blogs_directory:
+            error_message = "Could not find blogs directory"
+            sphinx_diagnostics.error(error_message)
+            
+            if log_file_handle:
+                log_file_handle.write(f"ERROR: {error_message}\n")
+                
+            _CRITICAL_ERROR_OCCURRED = True
+            raise ROCmBlogsError(error_message)
+            
+        rocm_blogs.blogs_directory = str(blogs_directory)
+        
+        if log_file_handle:
+            log_file_handle.write(f"Found blogs directory: {blogs_directory}\n")
+            
+        readme_count = rocm_blogs.find_readme_files()
+        
+        if log_file_handle:
+            log_file_handle.write(f"Found {readme_count} README files\n")
+            
+        rocm_blogs.create_blog_objects()
+        
+        if log_file_handle:
+            log_file_handle.write("Created blog objects\n")
+            
+        rocm_blogs.blogs.sort_blogs_by_date()
+        
+        if log_file_handle:
+            log_file_handle.write("Sorted blogs by date\n")
+            
+        rocm_blogs.blogs.sort_blogs_by_category(rocm_blogs.categories)
+        
+        if log_file_handle:
+            log_file_handle.write("Sorted blogs by category\n")
+        
+        # Current datetime for template
+        current_datetime = time.strftime("%Y-%m-%d %H:%M:%S", time.localtime())
+        
+        # Process each category
+        if log_file_handle:
+            log_file_handle.write(f"Processing {len(BLOG_CATEGORIES)} categories\n")
+            
+        for category_info in BLOG_CATEGORIES:
+            total_categories_processed += 1
+            category_name = category_info["name"]
+            
+            if log_file_handle:
+                log_file_handle.write(f"\nProcessing category: {category_name}\n")
+                log_file_handle.write(f"  Output base: {category_info['output_base']}\n")
+                log_file_handle.write(f"  Category key: {category_info['category_key']}\n")
+            
+            try:
+                _process_category(
+                    category_info, 
+                    rocm_blogs, 
+                    blogs_directory, 
+                    pagination_template, 
+                    css_content, 
+                    pagination_css, 
+                    current_datetime,
+                    CATEGORY_TEMPLATE
+                )
+                
+                total_categories_successful += 1
+                total_pages_created += 1  # This is a simplification, each category might have multiple pages
+                
+                if log_file_handle:
+                    log_file_handle.write(f"Successfully processed category: {category_name}\n")
+                    
+            except Exception as category_processing_error:
+                error_message = f"Error processing category {category_name}: {category_processing_error}"
+                sphinx_diagnostics.error(error_message)
+                
+                if log_file_handle:
+                    log_file_handle.write(f"ERROR: {error_message}\n")
+                    log_file_handle.write(f"Traceback: {traceback.format_exc()}\n")
+                    
+                total_categories_error += 1
+                all_error_details.append({"category": category_name, "error": str(category_processing_error)})
+        
+        # Record timing information
+        phase_duration = time.time() - phase_start_time
+        _BUILD_PHASES["update_category_pages"] = phase_duration
+        sphinx_diagnostics.info(
+            f"Category pages generation completed in \033[96m{phase_duration:.2f} seconds\033[0m"
+        )
+        
+        if log_file_handle:
+            log_file_handle.write(f"Category pages generation completed in {phase_duration:.2f} seconds\n")
+        
+    except Exception as category_error:
+        error_message = f"Failed to generate category pages: {category_error}"
+        sphinx_diagnostics.critical(error_message)
+        sphinx_diagnostics.debug(f"Traceback: {traceback.format_exc()}")
+        
+        if log_file_handle:
+            log_file_handle.write(f"CRITICAL ERROR: {error_message}\n")
+            log_file_handle.write(f"Traceback: {traceback.format_exc()}\n")
+            
+        _BUILD_PHASES["update_category_pages"] = time.time() - phase_start_time
+        _CRITICAL_ERROR_OCCURRED = True
+        raise ROCmBlogsError(error_message) from category_error
+    finally:
+        # Write summary to log file
+        if log_file_handle:
+            end_time = time.time()
+            total_duration = end_time - phase_start_time
+            
+            log_file_handle.write("\n" + "=" * 80 + "\n")
+            log_file_handle.write("CATEGORY PAGES GENERATION SUMMARY\n")
+            log_file_handle.write("-" * 80 + "\n")
+            log_file_handle.write(f"Total categories processed: {total_categories_processed}\n")
+            log_file_handle.write(f"Total categories successful: {total_categories_successful}\n")
+            log_file_handle.write(f"Total categories with errors: {total_categories_error}\n")
+            log_file_handle.write(f"Total pages created: {total_pages_created}\n")
+            log_file_handle.write(f"Total time: {total_duration:.2f} seconds\n")
+            
+            if all_error_details:
+                log_file_handle.write("\nERROR DETAILS:\n")
+                log_file_handle.write("-" * 80 + "\n")
+                for index, error_detail in enumerate(all_error_details):
+                    log_file_handle.write(f"{index+1}. Category: {error_detail['category']}\n")
+                    log_file_handle.write(f"   Error: {error_detail['error']}\n\n")
+            
+            log_file_handle.close()
+
+def setup(sphinx_app: Sphinx) -> dict:
+    """Set up the ROCm Blogs extension."""
+    global _CRITICAL_ERROR_OCCURRED
+    phase_start_time = time.time()
+    phase_name = "setup"
+
+    sphinx_diagnostics.info(
+        f"Setting up ROCm Blogs extension, version: {__version__}"
+    )
+    sphinx_diagnostics.info(
+        f"Build process started at: {time.strftime('%Y-%m-%d %H:%M:%S', time.localtime(_BUILD_START_TIME))}"
+    )
+
+    try:
+        sphinx_diagnostics.info(
+            "Setting up ROCm Blogs extension..."
+        )
+        
+        # Set up static files
+        _setup_static_files(sphinx_app)
+        
+        # Register event handlers
+        _register_event_handlers(sphinx_app)
+        
+        # Record timing information
+        phase_duration = time.time() - phase_start_time
+        _BUILD_PHASES[phase_name] = phase_duration
+        sphinx_diagnostics.info(
+            f"ROCm Blogs extension setup completed in \033[96m{phase_duration:.2f} seconds\033[0m"
+        )
+        
+        # Return extension metadata
+        return {
+            "version": __version__,
+            "parallel_read_safe": True,
+            "parallel_write_safe": False,
+        }
+        
+    except Exception as setup_error:
+        sphinx_diagnostics.critical(
+            f"Failed to set up ROCm Blogs extension: {setup_error}"
+        )
+        sphinx_diagnostics.debug(
+            f"Traceback: {traceback.format_exc()}"
+        )
+        _BUILD_PHASES[phase_name] = time.time() - phase_start_time
+        _CRITICAL_ERROR_OCCURRED = True
+        raise ROCmBlogsError(f"Failed to set up ROCm Blogs extension: {setup_error}") from setup_error
+
+
+def _setup_static_files(sphinx_app: Sphinx) -> None:
+    """Set up static files for the ROCm Blogs extension."""
+    try:
+        # Add static directory to Sphinx
+        static_directory = (Path(__file__).parent / "static").resolve()
+        sphinx_app.config.html_static_path.append(str(static_directory))
+        
+        # Add JavaScript files
+        sphinx_app.add_js_file("js/performance.js")
+        sphinx_app.add_js_file("js/image-loading.js")
+
+        try:
+            generic_img_path = static_directory / "images" / "generic.jpg"
+            if generic_img_path.exists():
+                optimize_generic_image(str(generic_img_path))
+            else:
+                sphinx_diagnostics.warning(
+                    f"Generic image not found at {generic_img_path}"
+                )
+        except Exception as image_error:
+            sphinx_diagnostics.warning(
+                f"Error optimizing generic image: {image_error}"
+            )
+            sphinx_diagnostics.debug(
+                f"Traceback: {traceback.format_exc()}"
+            )
+            
+        sphinx_diagnostics.info(
+            "Static files setup completed"
+        )
+        
+    except Exception as static_files_error:
+        sphinx_diagnostics.error(
+            f"Error setting up static files: {static_files_error}"
+        )
+        sphinx_diagnostics.debug(
+            f"Traceback: {traceback.format_exc()}"
+        )
+        raise
+
+
+def _register_event_handlers(sphinx_app: Sphinx) -> None:
+    """Register event handlers for the ROCm Blogs extension."""
+    try:
+        # Register event handlers
+        sphinx_app.connect("builder-inited", update_index_file)
+        sphinx_app.connect("builder-inited", blog_generation)
+        sphinx_app.connect("builder-inited", run_metadata_generator)
+        sphinx_app.connect("builder-inited", update_posts_file)
+        sphinx_app.connect("builder-inited", update_category_pages)
+        sphinx_app.connect("build-finished", log_total_build_time)
+        
+        sphinx_diagnostics.info(
+            "Event handlers registered"
+        )
+        
+    except Exception as handler_error:
+        sphinx_diagnostics.error(
+            f"Error registering event handlers: {handler_error}"
+        )
+        sphinx_diagnostics.debug(
+            f"Traceback: {traceback.format_exc()}"
+        )