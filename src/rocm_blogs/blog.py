--- conflicted
+++ resolved
@@ -1,613 +1,588 @@
-"""
-Blog class for ROCmBlogs package.
-"""
-
-import io
-import json
-import os
-import pathlib
-from datetime import datetime
-from typing import Any, Dict, List, Optional, Union
-
-from PIL import Image
-from sphinx.util import logging as sphinx_logging
-
-from .logger.logger import *
-
-# Global caches for performance optimization during blog processing
-_author_bio_cache: Dict[str, Dict[str, bool]] = {}
-_image_manifest_cache: Dict[str, Dict[str, str]] = {}
-_relative_path_cache: Dict[str, str] = {}
-
-
-def build_image_manifest(blogs_directory: str) -> Dict[str, str]:
-    """Build manifest of available images in blogs directory."""
-    global _image_manifest_cache
-
-    if blogs_directory in _image_manifest_cache:
-        return _image_manifest_cache[blogs_directory]
-
-    manifest = {}
-    blogs_path = pathlib.Path(blogs_directory)
-
-    # Define supported image file extensions for processing
-    image_extensions = [".jpg", ".jpeg", ".png", ".webp", ".gif"]
-
-    for extension in image_extensions:
-        # Search within the dedicated images directory
-        images_directory = blogs_path / "images"
-        if images_directory.exists():
-            for image_file in images_directory.glob(f"*{extension}"):
-                if image_file.is_file():
-                    manifest[image_file.name.lower()] = str(image_file)
-
-        # Search within blog-specific subdirectories for embedded images
-        for subdirectory in blogs_path.rglob("*"):
-            if subdirectory.is_dir() and subdirectory.name not in [
-                "_static",
-                "__pycache__",
-                ".git",
-            ]:
-                for image_file in subdirectory.glob(f"*{extension}"):
-                    if image_file.is_file():
-                        manifest[image_file.name.lower()] = str(image_file)
-
-    _image_manifest_cache[blogs_directory] = manifest
-    return manifest
-
-
-def cache_author_bio_existence(blogs_directory: str) -> Dict[str, bool]:
-    """Cache existence status of author biography pages."""
-    global _author_bio_cache
-
-    if blogs_directory in _author_bio_cache:
-        return _author_bio_cache[blogs_directory]
-
-    author_cache = {}
-    authors_directory = pathlib.Path(blogs_directory) / "authors"
-
-    if authors_directory.exists():
-        for author_file in authors_directory.glob("*.md"):
-            if author_file.is_file():
-                # Extract author name from filename and normalize formatting
-                author_name = author_file.stem.replace("-", " ").title()
-                author_cache[author_name.lower()] = True
-
-    _author_bio_cache[blogs_directory] = author_cache
-    return author_cache
-
-
-class Blog:
-    """Represents a blog post with metadata and images."""
-
-    # Define date formats once as a class variable to avoid recreation
-    DATE_FORMATS = [
-        "%d-%m-%Y",  # e.g. 8-08-2024
-        "%d/%m/%Y",  # e.g. 8/08/2024
-        "%d-%B-%Y",  # e.g. 8-August-2024
-        "%d-%b-%Y",  # e.g. 8-Aug-2024
-        "%d %B %Y",  # e.g. 8 August 2024
-        "%d %b %Y",  # e.g. 8 Aug 2024
-        "%d %B, %Y",  # e.g. 8 August, 2024
-        "%d %b, %Y",  # e.g. 8 Aug, 2024
-        "%B %d, %Y",  # e.g. August 8, 2024
-        "%b %d, %Y",  # e.g. Aug 8, 2024
-        "%B %d %Y",  # e.g. August 8 2024
-        "%b %d %Y",  # e.g. Aug 8 2024
-    ]
-
-    # Month name normalization mapping
-    MONTH_NORMALIZATION = {"Sept": "Sep"}
-
-    def __init__(
-        self, file_path: str, metadata: Dict[str, Any], image: Optional[bytes] = None
-    ):
-        """Initialize Blog instance."""
-        self.file_path = file_path
-        self.metadata = metadata
-        self.image = image
-        self.image_paths = []
-        self.word_count = 0
-
-        # Dynamically assign attributes based on metadata dictionary contents
-        for key, value in metadata.items():
-            setattr(self, key, value)
-
-        self.date = (
-            self.parse_date(metadata.get("date")) if "date" in metadata else None
-        )
-
-    def set_word_count(self, word_count: int) -> None:
-        """Set word count."""
-        self.word_count = word_count
-
-    def set_file_path(self, file_path: str) -> None:
-        """Set file path."""
-        self.file_path = file_path
-
-    def normalize_date_string(self, date_str: str) -> str:
-        """Normalize date string formatting."""
-        for original, replacement in self.MONTH_NORMALIZATION.items():
-            date_str = date_str.replace(original, replacement)
-
-        return date_str
-
-    def grab_og_image(self) -> str:
-<<<<<<< HEAD
-        """Get Open Graph image."""
-        return (
-            self.metadata.get("myst")
-            .get("html_meta")
-            .get("property=og:image", "https://rocm.blogs.amd.com/_images/generic.jpg")
-        )
-
-    def grab_og_description(self) -> str:
-        """Get Open Graph description."""
-        return (
-            self.metadata.get("myst")
-            .get("html_meta")
-            .get("property=og:description", "No description available.")
-        )
-
-    def grab_og_href(self) -> str:
-        """Get Open Graph URL."""
-        return (
-            self.metadata.get("myst")
-            .get("html_meta")
-            .get("property=og:url", "https://rocm.blogs.amd.com/")
-        )
-=======
-        """Get OpenGraph image, falling back to regular image if not available."""
-        try:
-            myst_data = self.metadata.get("myst", {})
-            html_meta = myst_data.get("html_meta", {})
-            og_image = html_meta.get("property=og:image")
-
-            if og_image:
-                return og_image
-        except (AttributeError, TypeError):
-            pass
-
-        # Fallback: use the regular image path logic
-        # Convert the relative path from grab_image to absolute URL
-        try:
-            # Create a temporary ROCmBlogs-like object for grab_image
-            class TempROCmBlogs:
-                def __init__(self):
-                    self.blogs_directory = (
-                        os.path.dirname(self.file_path)
-                        if hasattr(self, "file_path")
-                        else ""
-                    )
-
-            temp_rocmblogs = TempROCmBlogs()
-            image_path = self.grab_image(temp_rocmblogs)
-
-            # Convert relative path to absolute URL
-            if str(image_path).startswith("./"):
-                image_url = f"https://rocm.blogs.amd.com/{str(image_path)[2:]}"
-            else:
-                image_url = f"https://rocm.blogs.amd.com/_images/{os.path.basename(str(image_path))}"
-
-            return image_url
-        except Exception:
-            return "https://rocm.blogs.amd.com/_images/generic.jpg"
-
-    def grab_og_description(self) -> str:
-        """Get OpenGraph description, falling back to a default if not available."""
-        try:
-            myst_data = self.metadata.get("myst", {})
-            html_meta = myst_data.get("html_meta", {})
-            og_description = html_meta.get("property=og:description")
-
-            if og_description:
-                return og_description
-
-            # Try alternative description fields
-            description = html_meta.get("description lang=en")
-            if description:
-                return description
-
-        except (AttributeError, TypeError):
-            pass
-
-        return "No description available."
-
-    def grab_og_href(self) -> str:
-        """Get OpenGraph URL, falling back to regular href if not available."""
-        try:
-            myst_data = self.metadata.get("myst", {})
-            html_meta = myst_data.get("html_meta", {})
-            og_url = html_meta.get("property=og:url")
-
-            if og_url:
-                return og_url
-        except (AttributeError, TypeError):
-            pass
-
-        # Fallback: use the regular href logic
-        try:
-            href = self.grab_href()
-            # Convert relative path to absolute URL
-            if href.startswith("./"):
-                return f"https://rocm.blogs.amd.com{href[1:]}"
-            elif href.startswith("/"):
-                return f"https://rocm.blogs.amd.com{href}"
-            else:
-                return f"https://rocm.blogs.amd.com/{href}"
-        except Exception:
-            return "https://rocm.blogs.amd.com/"
->>>>>>> 3744cf38
-
-    def grab_metadata(self) -> Dict[str, Any]:
-        """Get metadata."""
-        return self.metadata
-
-    def load_image_to_memory(self, image_path: str, format: str = "PNG") -> None:
-        """Load image into memory."""
-        try:
-            with Image.open(image_path) as img:
-                buffer = io.BytesIO()
-                img.save(buffer, format=format)
-                buffer.seek(0)
-                self.image = buffer.getvalue()
-                log_message(
-                    "info",
-                    f"Image loaded into memory; size: {len(self.image)} bytes.",
-                    "general",
-                    "blog",
-                )
-        except Exception as error:
-            log_message(
-                "error", f"Error loading image to memory: {error}", "general", "blog"
-            )
-
-    def to_json(self) -> str:
-        """Convert metadata to JSON."""
-        try:
-            return json.dumps(self.metadata, indent=4)
-        except Exception as error:
-            log_message(
-                "error",
-                f"Error converting metadata to JSON: {error}",
-                "general",
-                "blog",
-            )
-            return "{}"
-
-    def save_image(self, output_path: str) -> None:
-        """Save image to disk."""
-        if self.image is None:
-            log_message(
-                "warning",
-                "No image data available in memory to save.",
-                "general",
-                "blog",
-            )
-            return
-
-        try:
-            with open(output_path, "wb") as file:
-                file.write(self.image)
-                log_message(
-                    "info", "Image saved to disk at: {output_path}", "general", "blog"
-                )
-        except Exception as error:
-            log_message(
-                "error", f"Error saving image to disk: {error}", "general", "blog"
-            )
-
-    def save_image_path(self, image_path: str) -> None:
-        """Save image path."""
-        self.image_paths.append(image_path)
-
-    def parse_date(self, date_str: Optional[str]) -> Optional[datetime]:
-        """Parse date string to datetime object."""
-        if not date_str:
-            return None
-
-        # Normalize the date string
-        date_str = self.normalize_date_string(date_str)
-
-        # Try each date format
-        for fmt in self.DATE_FORMATS:
-            try:
-                return datetime.strptime(date_str, fmt)
-            except ValueError:
-                continue
-
-        log_message("warning", f"Invalid date format in {self.file_path}: {date_str}")
-        return None
-
-    def grab_href(self) -> str:
-        """Generate HTML href for blog."""
-        return self.file_path.replace(".md", ".html").replace("\\", "/")
-
-    def grab_authors_list(self) -> List[str]:
-        """Extract authors from metadata."""
-
-        log_message(
-            "info",
-            f"Extracting authors from metadata: {self.file_path}",
-            "general",
-            "blog",
-        )
-
-        log_message("info", f"Authors metadata: {self.author}", "general", "blog")
-
-        if not self.author:
-            return []
-
-        log_message("info", f"Author type: {type(self.author)}", "general", "blog")
-
-        # Ensure authors is a list
-        if isinstance(self.author, str):
-            authors = list(self.author.split(", "))
-
-        log_message("info", f"Authors after split: {authors}", "general", "blog")
-
-        return authors
-
-    def grab_authors(
-        self, authors_list: List[Union[str, List[str]]], rocm_blogs
-    ) -> str:
-        """Generate HTML links for authors with bio files."""
-        # Filter out invalid authors
-        valid_authors = []
-        for author in authors_list:
-            if isinstance(author, list):
-                author_str = " ".join(author).strip()
-            else:
-                author_str = str(author).strip()
-
-            if author_str and author_str.lower() != "no author":
-                valid_authors.append(author_str)
-
-        if not valid_authors:
-            return ""
-
-        # Use cached author bio existence information
-        author_cache = cache_author_bio_existence(rocm_blogs.blogs_directory)
-
-        # Process each author
-        author_elements = []
-        for author in valid_authors:
-            # Check if author has a page using cached information
-            author_key = author.lower()
-            if author_key in author_cache:
-                author_link = f"https://rocm.blogs.amd.com/authors/{author.replace(' ', '-').lower()}.html"
-                author_elements.append(f'<a href="{author_link}">{author}</a>')
-            else:
-                # Use plain text if no author file exists
-                author_elements.append(author)
-
-        return ", ".join(author_elements)
-
-    def grab_image(self, rocmblogs) -> pathlib.Path:
-        """Find and return blog image path."""
-        image = getattr(self, "thumbnail", None)
-
-        if not image:
-            # First check if generic.webp exists in blogs/images directory
-            blogs_generic_webp = None
-            if hasattr(rocmblogs, "blogs_directory") and rocmblogs.blogs_directory:
-                blogs_generic_webp_path = os.path.join(
-                    rocmblogs.blogs_directory, "images", "generic.webp"
-                )
-                if os.path.exists(blogs_generic_webp_path):
-                    blogs_generic_webp = blogs_generic_webp_path
-
-            # Then check if generic.webp exists in static/images directory
-            static_generic_webp_path = os.path.join(
-                os.path.dirname(os.path.dirname(__file__)),
-                "static",
-                "images",
-                "generic.webp",
-            )
-            static_generic_webp = os.path.exists(static_generic_webp_path)
-
-            # Use blogs/images/generic.webp if available, otherwise use
-            # static/images/generic.webp
-            if blogs_generic_webp:
-                self.image = "generic.webp"
-                self.save_image_path("generic.webp")
-                return pathlib.Path("./images/generic.webp")
-            elif static_generic_webp:
-                self.image = "generic.webp"
-                self.save_image_path("generic.webp")
-                return pathlib.Path("./images/generic.webp")
-            else:
-                # Fall back to generic.jpg if no WebP version is available
-                self.image = "generic.jpg"
-                self.save_image_path("generic.jpg")
-                return pathlib.Path("./images/generic.jpg")
-
-        # Extract just the filename if a path is provided
-        if "/" in image or "\\" in image:
-            image = os.path.basename(image)
-
-        # Check if it's an absolute path
-        if os.path.isabs(image) and os.path.exists(image):
-            full_image_path = pathlib.Path(image)
-            self.save_image_path(os.path.basename(str(full_image_path)))
-            return self._get_relative_path(full_image_path, rocmblogs.blogs_directory)
-
-        # Find the image in various locations
-        full_image_path = self._find_image_in_directories(
-            image, rocmblogs.blogs_directory
-        )
-
-        if not full_image_path:
-            # Check if generic.webp exists
-            generic_webp_path = os.path.join(
-                os.path.dirname(os.path.dirname(__file__)),
-                "static",
-                "images",
-                "generic.webp",
-            )
-            if os.path.exists(generic_webp_path):
-                self.image = "generic.webp"
-                self.save_image_path("generic.webp")
-                return pathlib.Path("./images/generic.webp")
-            else:
-                self.image = "generic.jpg"
-                self.save_image_path("generic.jpg")
-                return pathlib.Path("./images/generic.jpg")
-
-        # Save the image path and return the relative path
-        image_name = os.path.basename(str(full_image_path))
-        self.save_image_path(image_name)
-
-        return self._get_relative_path(full_image_path, rocmblogs.blogs_directory)
-
-    def _find_image_in_directories(
-        self, image: str, blogs_directory: str
-    ) -> Optional[pathlib.Path]:
-        """Search for image in various directories."""
-        blog_dir = pathlib.Path(self.file_path).parent
-        blogs_dir = pathlib.Path(blogs_directory)
-
-        # Check if there's a WebP version of the image
-        image_base, image_ext = os.path.splitext(image)
-        webp_image = image_base + ".webp"
-
-        # Define search paths in order of priority
-        search_paths = [
-            blog_dir / webp_image,
-            blog_dir / "images" / webp_image,
-            blog_dir / image,
-            blog_dir / "images" / image,
-            blog_dir.parent / webp_image,
-            blog_dir.parent / "images" / webp_image,
-            blog_dir.parent / image,
-            blog_dir.parent / "images" / image,
-        ]
-
-        parent2 = blog_dir.parent.parent
-        if parent2 != blogs_dir:
-            search_paths.extend(
-                [
-                    parent2 / webp_image,
-                    parent2 / "images" / webp_image,
-                    parent2 / image,
-                    parent2 / "images" / image,
-                ]
-            )
-
-            parent3 = parent2.parent
-            if parent3 != blogs_dir:
-                search_paths.extend(
-                    [
-                        parent3 / webp_image,
-                        parent3 / "images" / webp_image,
-                        parent3 / image,
-                        parent3 / "images" / image,
-                    ]
-                )
-
-        search_paths.extend(
-            [
-                blog_dir.parent / "images" / webp_image,
-                blogs_dir / "images" / webp_image,
-                blogs_dir / "images" / webp_image.lower(),
-                blog_dir.parent / "images" / image,
-                blogs_dir / "images" / image,
-                blogs_dir / "images" / image.lower(),
-            ]
-        )
-
-        # Check each path
-        for path in search_paths:
-            if path.exists() and path.is_file():
-                if str(path).lower().endswith(".webp"):
-                    log_message(
-                        "info",
-                        f"Using WebP version for image: {path}",
-                        "general",
-                        "blog",
-                    )
-                return path
-
-        # Try partial matching in the global images directory
-        images_dir = blogs_dir / "images"
-        if images_dir.exists():
-            webp_base = os.path.splitext(image)[0].lower()
-            for img_file in images_dir.glob("*.webp"):
-                if img_file.is_file() and webp_base in img_file.name.lower():
-                    log_message(
-                        "info",
-                        f"Found WebP version by partial matching: {img_file}",
-                        "general",
-                        "blog",
-                    )
-                    return img_file
-
-            # If no WebP version found, try to find original image by partial
-            # matching
-            image_base = os.path.splitext(image)[0].lower()
-            for img_file in images_dir.glob("*"):
-                if img_file.is_file() and image_base in img_file.name.lower():
-                    if not str(img_file).lower().endswith(".webp"):
-                        try:
-                            with Image.open(img_file) as img:
-                                original_width, original_height = img.size
-
-                                webp_img = img
-                                if img.mode not in ("RGB", "RGBA"):
-                                    webp_img = img.convert("RGB")
-
-                                if original_width > 1200 or original_height > 700:
-                                    scaling_factor = min(
-                                        1200 / original_width, 700 / original_height
-                                    )
-
-                                    new_width = int(original_width * scaling_factor)
-                                    new_height = int(original_height * scaling_factor)
-
-                                    webp_img = webp_img.resize(
-                                        (new_width, new_height), resample=Image.LANCZOS
-                                    )
-                                    log_message(
-                                        "info",
-                                        f"Resized image from {original_width}x{original_height} to {new_width}x{new_height}",
-                                        "general",
-                                        "blog",
-                                    )
-
-                                webp_path = os.path.splitext(str(img_file))[0] + ".webp"
-                                webp_img.save(
-                                    webp_path, format="WEBP", quality=98, method=6
-                                )
-
-                                # Return the WebP version
-                                log_message(
-                                    "info",
-                                    f"Successfully converted {img_file} to WebP: {webp_path}",
-                                    "general",
-                                    "blog",
-                                )
-                                return pathlib.Path(webp_path)
-                        except Exception as e:
-                            log_message(
-                                "warning", f"Failed to convert {img_file} to WebP: {e}"
-                            )
-
-                    return img_file
-
-        return None
-
-    def _get_relative_path(
-        self, full_path: pathlib.Path, base_dir: str
-    ) -> pathlib.Path:
-        """Convert an absolute path to a relative path."""
-        relative_path = os.path.relpath(str(full_path), str(base_dir))
-        relative_path = relative_path.replace("\\", "/")
-
-        if not relative_path.startswith("./"):
-            relative_path = "./" + relative_path
-
-        return pathlib.Path(relative_path)
-
-    def __repr__(self) -> str:
-        """Return a string representation of the class."""
-        return f"Blog(file_path='{self.file_path}', metadata={self.metadata})"
+"""
+Blog class for ROCmBlogs package.
+"""
+
+import io
+import json
+import os
+import pathlib
+from datetime import datetime
+from typing import Any, Dict, List, Optional, Union
+
+from PIL import Image
+from sphinx.util import logging as sphinx_logging
+
+from .logger.logger import *
+
+# Global caches for performance optimization during blog processing
+_author_bio_cache: Dict[str, Dict[str, bool]] = {}
+_image_manifest_cache: Dict[str, Dict[str, str]] = {}
+_relative_path_cache: Dict[str, str] = {}
+
+
+def build_image_manifest(blogs_directory: str) -> Dict[str, str]:
+    """Build manifest of available images in blogs directory."""
+    global _image_manifest_cache
+
+    if blogs_directory in _image_manifest_cache:
+        return _image_manifest_cache[blogs_directory]
+
+    manifest = {}
+    blogs_path = pathlib.Path(blogs_directory)
+
+    # Define supported image file extensions for processing
+    image_extensions = [".jpg", ".jpeg", ".png", ".webp", ".gif"]
+
+    for extension in image_extensions:
+        # Search within the dedicated images directory
+        images_directory = blogs_path / "images"
+        if images_directory.exists():
+            for image_file in images_directory.glob(f"*{extension}"):
+                if image_file.is_file():
+                    manifest[image_file.name.lower()] = str(image_file)
+
+        # Search within blog-specific subdirectories for embedded images
+        for subdirectory in blogs_path.rglob("*"):
+            if subdirectory.is_dir() and subdirectory.name not in [
+                "_static",
+                "__pycache__",
+                ".git",
+            ]:
+                for image_file in subdirectory.glob(f"*{extension}"):
+                    if image_file.is_file():
+                        manifest[image_file.name.lower()] = str(image_file)
+
+    _image_manifest_cache[blogs_directory] = manifest
+    return manifest
+
+
+def cache_author_bio_existence(blogs_directory: str) -> Dict[str, bool]:
+    """Cache existence status of author biography pages."""
+    global _author_bio_cache
+
+    if blogs_directory in _author_bio_cache:
+        return _author_bio_cache[blogs_directory]
+
+    author_cache = {}
+    authors_directory = pathlib.Path(blogs_directory) / "authors"
+
+    if authors_directory.exists():
+        for author_file in authors_directory.glob("*.md"):
+            if author_file.is_file():
+                # Extract author name from filename and normalize formatting
+                author_name = author_file.stem.replace("-", " ").title()
+                author_cache[author_name.lower()] = True
+
+    _author_bio_cache[blogs_directory] = author_cache
+    return author_cache
+
+
+class Blog:
+    """Represents a blog post with metadata and images."""
+
+    # Define date formats once as a class variable to avoid recreation
+    DATE_FORMATS = [
+        "%d-%m-%Y",  # e.g. 8-08-2024
+        "%d/%m/%Y",  # e.g. 8/08/2024
+        "%d-%B-%Y",  # e.g. 8-August-2024
+        "%d-%b-%Y",  # e.g. 8-Aug-2024
+        "%d %B %Y",  # e.g. 8 August 2024
+        "%d %b %Y",  # e.g. 8 Aug 2024
+        "%d %B, %Y",  # e.g. 8 August, 2024
+        "%d %b, %Y",  # e.g. 8 Aug, 2024
+        "%B %d, %Y",  # e.g. August 8, 2024
+        "%b %d, %Y",  # e.g. Aug 8, 2024
+        "%B %d %Y",  # e.g. August 8 2024
+        "%b %d %Y",  # e.g. Aug 8 2024
+    ]
+
+    # Month name normalization mapping
+    MONTH_NORMALIZATION = {"Sept": "Sep"}
+
+    def __init__(
+        self, file_path: str, metadata: Dict[str, Any], image: Optional[bytes] = None
+    ):
+        """Initialize Blog instance."""
+        self.file_path = file_path
+        self.metadata = metadata
+        self.image = image
+        self.image_paths = []
+        self.word_count = 0
+
+        # Dynamically assign attributes based on metadata dictionary contents
+        for key, value in metadata.items():
+            setattr(self, key, value)
+
+        self.date = (
+            self.parse_date(metadata.get("date")) if "date" in metadata else None
+        )
+
+    def set_word_count(self, word_count: int) -> None:
+        """Set word count."""
+        self.word_count = word_count
+
+    def set_file_path(self, file_path: str) -> None:
+        """Set file path."""
+        self.file_path = file_path
+
+    def normalize_date_string(self, date_str: str) -> str:
+        """Normalize date string formatting."""
+        for original, replacement in self.MONTH_NORMALIZATION.items():
+            date_str = date_str.replace(original, replacement)
+
+        return date_str
+
+    def grab_og_image(self) -> str:
+        """Get OpenGraph image, falling back to regular image if not available."""
+        try:
+            myst_data = self.metadata.get("myst", {})
+            html_meta = myst_data.get("html_meta", {})
+            og_image = html_meta.get("property=og:image")
+
+            if og_image:
+                return og_image
+        except (AttributeError, TypeError):
+            pass
+
+        # Fallback: use the regular image path logic
+        # Convert the relative path from grab_image to absolute URL
+        try:
+            # Create a temporary ROCmBlogs-like object for grab_image
+            class TempROCmBlogs:
+                def __init__(self):
+                    self.blogs_directory = (
+                        os.path.dirname(self.file_path)
+                        if hasattr(self, "file_path")
+                        else ""
+                    )
+
+            temp_rocmblogs = TempROCmBlogs()
+            image_path = self.grab_image(temp_rocmblogs)
+
+            # Convert relative path to absolute URL
+            if str(image_path).startswith("./"):
+                image_url = f"https://rocm.blogs.amd.com/{str(image_path)[2:]}"
+            else:
+                image_url = f"https://rocm.blogs.amd.com/_images/{os.path.basename(str(image_path))}"
+
+            return image_url
+        except Exception:
+            return "https://rocm.blogs.amd.com/_images/generic.jpg"
+
+    def grab_og_description(self) -> str:
+        """Get OpenGraph description, falling back to a default if not available."""
+        try:
+            myst_data = self.metadata.get("myst", {})
+            html_meta = myst_data.get("html_meta", {})
+            og_description = html_meta.get("property=og:description")
+
+            if og_description:
+                return og_description
+
+            # Try alternative description fields
+            description = html_meta.get("description lang=en")
+            if description:
+                return description
+
+        except (AttributeError, TypeError):
+            pass
+
+        return "No description available."
+
+    def grab_og_href(self) -> str:
+        """Get OpenGraph URL, falling back to regular href if not available."""
+        try:
+            myst_data = self.metadata.get("myst", {})
+            html_meta = myst_data.get("html_meta", {})
+            og_url = html_meta.get("property=og:url")
+
+            if og_url:
+                return og_url
+        except (AttributeError, TypeError):
+            pass
+
+        # Fallback: use the regular href logic
+        try:
+            href = self.grab_href()
+            # Convert relative path to absolute URL
+            if href.startswith("./"):
+                return f"https://rocm.blogs.amd.com{href[1:]}"
+            elif href.startswith("/"):
+                return f"https://rocm.blogs.amd.com{href}"
+            else:
+                return f"https://rocm.blogs.amd.com/{href}"
+        except Exception:
+            return "https://rocm.blogs.amd.com/"
+
+    def grab_metadata(self) -> Dict[str, Any]:
+        """Get metadata."""
+        return self.metadata
+
+    def load_image_to_memory(self, image_path: str, format: str = "PNG") -> None:
+        """Load image into memory."""
+        try:
+            with Image.open(image_path) as img:
+                buffer = io.BytesIO()
+                img.save(buffer, format=format)
+                buffer.seek(0)
+                self.image = buffer.getvalue()
+                log_message(
+                    "info",
+                    f"Image loaded into memory; size: {len(self.image)} bytes.",
+                    "general",
+                    "blog",
+                )
+        except Exception as error:
+            log_message(
+                "error", f"Error loading image to memory: {error}", "general", "blog"
+            )
+
+    def to_json(self) -> str:
+        """Convert metadata to JSON."""
+        try:
+            return json.dumps(self.metadata, indent=4)
+        except Exception as error:
+            log_message(
+                "error",
+                f"Error converting metadata to JSON: {error}",
+                "general",
+                "blog",
+            )
+            return "{}"
+
+    def save_image(self, output_path: str) -> None:
+        """Save image to disk."""
+        if self.image is None:
+            log_message(
+                "warning",
+                "No image data available in memory to save.",
+                "general",
+                "blog",
+            )
+            return
+
+        try:
+            with open(output_path, "wb") as file:
+                file.write(self.image)
+                log_message(
+                    "info", "Image saved to disk at: {output_path}", "general", "blog"
+                )
+        except Exception as error:
+            log_message(
+                "error", f"Error saving image to disk: {error}", "general", "blog"
+            )
+
+    def save_image_path(self, image_path: str) -> None:
+        """Save image path."""
+        self.image_paths.append(image_path)
+
+    def parse_date(self, date_str: Optional[str]) -> Optional[datetime]:
+        """Parse date string to datetime object."""
+        if not date_str:
+            return None
+
+        # Normalize the date string
+        date_str = self.normalize_date_string(date_str)
+
+        # Try each date format
+        for fmt in self.DATE_FORMATS:
+            try:
+                return datetime.strptime(date_str, fmt)
+            except ValueError:
+                continue
+
+        log_message("warning", f"Invalid date format in {self.file_path}: {date_str}")
+        return None
+
+    def grab_href(self) -> str:
+        """Generate HTML href for blog."""
+        return self.file_path.replace(".md", ".html").replace("\\", "/")
+
+    def grab_authors_list(self) -> List[str]:
+        """Extract authors from metadata."""
+
+        log_message(
+            "info",
+            f"Extracting authors from metadata: {self.file_path}",
+            "general",
+            "blog",
+        )
+
+        log_message("info", f"Authors metadata: {self.author}", "general", "blog")
+
+        if not self.author:
+            return []
+
+        log_message("info", f"Author type: {type(self.author)}", "general", "blog")
+
+        # Ensure authors is a list
+        if isinstance(self.author, str):
+            authors = list(self.author.split(", "))
+
+        log_message("info", f"Authors after split: {authors}", "general", "blog")
+
+        return authors
+
+    def grab_authors(
+        self, authors_list: List[Union[str, List[str]]], rocm_blogs
+    ) -> str:
+        """Generate HTML links for authors with bio files."""
+        # Filter out invalid authors
+        valid_authors = []
+        for author in authors_list:
+            if isinstance(author, list):
+                author_str = " ".join(author).strip()
+            else:
+                author_str = str(author).strip()
+
+            if author_str and author_str.lower() != "no author":
+                valid_authors.append(author_str)
+
+        if not valid_authors:
+            return ""
+
+        # Use cached author bio existence information
+        author_cache = cache_author_bio_existence(rocm_blogs.blogs_directory)
+
+        # Process each author
+        author_elements = []
+        for author in valid_authors:
+            # Check if author has a page using cached information
+            author_key = author.lower()
+            if author_key in author_cache:
+                author_link = f"https://rocm.blogs.amd.com/authors/{author.replace(' ', '-').lower()}.html"
+                author_elements.append(f'<a href="{author_link}">{author}</a>')
+            else:
+                # Use plain text if no author file exists
+                author_elements.append(author)
+
+        return ", ".join(author_elements)
+
+    def grab_image(self, rocmblogs) -> pathlib.Path:
+        """Find and return blog image path."""
+        image = getattr(self, "thumbnail", None)
+
+        if not image:
+            # First check if generic.webp exists in blogs/images directory
+            blogs_generic_webp = None
+            if hasattr(rocmblogs, "blogs_directory") and rocmblogs.blogs_directory:
+                blogs_generic_webp_path = os.path.join(
+                    rocmblogs.blogs_directory, "images", "generic.webp"
+                )
+                if os.path.exists(blogs_generic_webp_path):
+                    blogs_generic_webp = blogs_generic_webp_path
+
+            # Then check if generic.webp exists in static/images directory
+            static_generic_webp_path = os.path.join(
+                os.path.dirname(os.path.dirname(__file__)),
+                "static",
+                "images",
+                "generic.webp",
+            )
+            static_generic_webp = os.path.exists(static_generic_webp_path)
+
+            # Use blogs/images/generic.webp if available, otherwise use
+            # static/images/generic.webp
+            if blogs_generic_webp:
+                self.image = "generic.webp"
+                self.save_image_path("generic.webp")
+                return pathlib.Path("./images/generic.webp")
+            elif static_generic_webp:
+                self.image = "generic.webp"
+                self.save_image_path("generic.webp")
+                return pathlib.Path("./images/generic.webp")
+            else:
+                # Fall back to generic.jpg if no WebP version is available
+                self.image = "generic.jpg"
+                self.save_image_path("generic.jpg")
+                return pathlib.Path("./images/generic.jpg")
+
+        # Extract just the filename if a path is provided
+        if "/" in image or "\\" in image:
+            image = os.path.basename(image)
+
+        # Check if it's an absolute path
+        if os.path.isabs(image) and os.path.exists(image):
+            full_image_path = pathlib.Path(image)
+            self.save_image_path(os.path.basename(str(full_image_path)))
+            return self._get_relative_path(full_image_path, rocmblogs.blogs_directory)
+
+        # Find the image in various locations
+        full_image_path = self._find_image_in_directories(
+            image, rocmblogs.blogs_directory
+        )
+
+        if not full_image_path:
+            # Check if generic.webp exists
+            generic_webp_path = os.path.join(
+                os.path.dirname(os.path.dirname(__file__)),
+                "static",
+                "images",
+                "generic.webp",
+            )
+            if os.path.exists(generic_webp_path):
+                self.image = "generic.webp"
+                self.save_image_path("generic.webp")
+                return pathlib.Path("./images/generic.webp")
+            else:
+                self.image = "generic.jpg"
+                self.save_image_path("generic.jpg")
+                return pathlib.Path("./images/generic.jpg")
+
+        # Save the image path and return the relative path
+        image_name = os.path.basename(str(full_image_path))
+        self.save_image_path(image_name)
+
+        return self._get_relative_path(full_image_path, rocmblogs.blogs_directory)
+
+    def _find_image_in_directories(
+        self, image: str, blogs_directory: str
+    ) -> Optional[pathlib.Path]:
+        """Search for image in various directories."""
+        blog_dir = pathlib.Path(self.file_path).parent
+        blogs_dir = pathlib.Path(blogs_directory)
+
+        # Check if there's a WebP version of the image
+        image_base, image_ext = os.path.splitext(image)
+        webp_image = image_base + ".webp"
+
+        # Define search paths in order of priority
+        search_paths = [
+            blog_dir / webp_image,
+            blog_dir / "images" / webp_image,
+            blog_dir / image,
+            blog_dir / "images" / image,
+            blog_dir.parent / webp_image,
+            blog_dir.parent / "images" / webp_image,
+            blog_dir.parent / image,
+            blog_dir.parent / "images" / image,
+        ]
+
+        parent2 = blog_dir.parent.parent
+        if parent2 != blogs_dir:
+            search_paths.extend(
+                [
+                    parent2 / webp_image,
+                    parent2 / "images" / webp_image,
+                    parent2 / image,
+                    parent2 / "images" / image,
+                ]
+            )
+
+            parent3 = parent2.parent
+            if parent3 != blogs_dir:
+                search_paths.extend(
+                    [
+                        parent3 / webp_image,
+                        parent3 / "images" / webp_image,
+                        parent3 / image,
+                        parent3 / "images" / image,
+                    ]
+                )
+
+        search_paths.extend(
+            [
+                blog_dir.parent / "images" / webp_image,
+                blogs_dir / "images" / webp_image,
+                blogs_dir / "images" / webp_image.lower(),
+                blog_dir.parent / "images" / image,
+                blogs_dir / "images" / image,
+                blogs_dir / "images" / image.lower(),
+            ]
+        )
+
+        # Check each path
+        for path in search_paths:
+            if path.exists() and path.is_file():
+                if str(path).lower().endswith(".webp"):
+                    log_message(
+                        "info",
+                        f"Using WebP version for image: {path}",
+                        "general",
+                        "blog",
+                    )
+                return path
+
+        # Try partial matching in the global images directory
+        images_dir = blogs_dir / "images"
+        if images_dir.exists():
+            webp_base = os.path.splitext(image)[0].lower()
+            for img_file in images_dir.glob("*.webp"):
+                if img_file.is_file() and webp_base in img_file.name.lower():
+                    log_message(
+                        "info",
+                        f"Found WebP version by partial matching: {img_file}",
+                        "general",
+                        "blog",
+                    )
+                    return img_file
+
+            # If no WebP version found, try to find original image by partial
+            # matching
+            image_base = os.path.splitext(image)[0].lower()
+            for img_file in images_dir.glob("*"):
+                if img_file.is_file() and image_base in img_file.name.lower():
+                    if not str(img_file).lower().endswith(".webp"):
+                        try:
+                            with Image.open(img_file) as img:
+                                original_width, original_height = img.size
+
+                                webp_img = img
+                                if img.mode not in ("RGB", "RGBA"):
+                                    webp_img = img.convert("RGB")
+
+                                if original_width > 1200 or original_height > 700:
+                                    scaling_factor = min(
+                                        1200 / original_width, 700 / original_height
+                                    )
+
+                                    new_width = int(original_width * scaling_factor)
+                                    new_height = int(original_height * scaling_factor)
+
+                                    webp_img = webp_img.resize(
+                                        (new_width, new_height), resample=Image.LANCZOS
+                                    )
+                                    log_message(
+                                        "info",
+                                        f"Resized image from {original_width}x{original_height} to {new_width}x{new_height}",
+                                        "general",
+                                        "blog",
+                                    )
+
+                                webp_path = os.path.splitext(str(img_file))[0] + ".webp"
+                                webp_img.save(
+                                    webp_path, format="WEBP", quality=98, method=6
+                                )
+
+                                # Return the WebP version
+                                log_message(
+                                    "info",
+                                    f"Successfully converted {img_file} to WebP: {webp_path}",
+                                    "general",
+                                    "blog",
+                                )
+                                return pathlib.Path(webp_path)
+                        except Exception as e:
+                            log_message(
+                                "warning", f"Failed to convert {img_file} to WebP: {e}"
+                            )
+
+                    return img_file
+
+        return None
+
+    def _get_relative_path(
+        self, full_path: pathlib.Path, base_dir: str
+    ) -> pathlib.Path:
+        """Convert an absolute path to a relative path."""
+        relative_path = os.path.relpath(str(full_path), str(base_dir))
+        relative_path = relative_path.replace("\\", "/")
+
+        if not relative_path.startswith("./"):
+            relative_path = "./" + relative_path
+
+        return pathlib.Path(relative_path)
+
+    def __repr__(self) -> str:
+        """Return a string representation of the class."""
+        return f"Blog(file_path='{self.file_path}', metadata={self.metadata})"