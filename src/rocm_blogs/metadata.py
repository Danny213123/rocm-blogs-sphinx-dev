import json
import os
import re
import sys
import traceback
from datetime import datetime
from pathlib import Path

from sphinx.util import logging as sphinx_logging
from .utils import calculate_day_of_week
from rocm_blogs import ROCmBlogs
from rocm_blogs.constants import SUPPORTED_FORMATS

sphinx_diagnostics = sphinx_logging.getLogger(__name__)

def metadata_generator(rocm_blogs_instance: ROCmBlogs) -> None:
    """Generate metadata for the ROCm blogs with Open Graph support."""
    generation_start_time = datetime.now()
    sphinx_diagnostics.info(
        f"Starting metadata generation at {generation_start_time.isoformat()}"
    )
    sphinx_diagnostics.info("=" * 80)
    sphinx_diagnostics.info(
        "Generating metadata for ROCm blogs with Open Graph protocol support..."
    )
    sphinx_diagnostics.info("-" * 80)

    open_graph_metadata_template = """---
blogpost: true
blog_title: "{blog_title}"
date: {date}
author: "{author}"
thumbnail: '{thumbnail}'
tags: {tags}
category: {category}
language: English
myst:
    html_meta:
        "author": "{author}"
        "description lang=en": "{description}"
        "keywords": "{keywords}"
        "amd_category": "Developer Resources"
        "amd_asset_type": "Blog"
        "amd_technical_blog_type": "{amd_technical_blog_type}"
        "amd_blog_hardware_platforms": "{amd_blog_hardware_platforms}"
        "amd_blog_development_tools": "{amd_blog_deployment_tools}"
        "amd_blog_applications": "{amd_applications}"
        "amd_blog_topic_categories": "{amd_blog_category_topic}"
        "amd_blog_authors": "{release_author}"
        "amd_release_date": "{amd_blog_releasedate}"
        "property=og:title": "{blog_title}"
        "property=og:description": "{description}"
        "property=og:type": "article"
        "property=og:url": "https://rocm.blogs.amd.com{blog_url}"
        "property=og:site_name": "ROCm Blogs"
        "property=og:locale": "en_US"
        "property=og:image": "https://rocm.blogs.amd.com/_images/{og_image}"
        "property=article:published_time": "{amd_blog_releasedate}"
        "property=article:author": "{release_author}"
        "property=article:tag": "{keywords}"
---
"""

    total_blogs_processed = 0
    total_blogs_successful = 0
    total_blogs_error = 0
    total_blogs_warning = 0
    total_blogs_skipped = 0
    total_non_blog_files = 0

    all_error_details = []

    logs_directory = Path("logs")
    logs_directory.mkdir(exist_ok=True)

    metadata_log_filepath = logs_directory / "metadata_generation.log"
    sphinx_diagnostics.info(
        f"Detailed logs will be written to: {metadata_log_filepath}"
    )

    with open(metadata_log_filepath, "w", encoding="utf-8") as metadata_log_file_handle:
        metadata_log_file_handle.write(
            f"ROCm Blogs Metadata Generation Log - {generation_start_time.isoformat()}\n"
        )
        metadata_log_file_handle.write("=" * 80 + "\n\n")

        for current_blog_index, blog_filepath in enumerate(rocm_blogs_instance.blog_paths):
            current_blog_start_time = datetime.now()
            current_blog_path = Path(blog_filepath)
            blog_identifier = f"Blog {current_blog_index + 1}/{len(rocm_blogs_instance.blog_paths)}"

            try:
                sphinx_diagnostics.info(
                    f"Processing {blog_identifier}: {current_blog_path.name}"
                )
                metadata_log_file_handle.write(
                    f"\n{'-' * 40}\nProcessing: {blog_filepath}\n{'-' * 40}\n"
                )

                if not current_blog_path.exists():
                    error_message = f"Blog file does not exist: {blog_filepath}"
                    sphinx_diagnostics.error(
                        f"{error_message}"
                    )
                    metadata_log_file_handle.write(f"ERROR: {error_message}\n")
                    all_error_details.append({"blog": blog_filepath, "error": error_message})
                    total_blogs_error += 1
                    continue

                if not os.access(blog_filepath, os.R_OK):
                    error_message = f"Blog file is not readable: {blog_filepath}"
                    sphinx_diagnostics.error(
                        f"{error_message}"
                    )
                    metadata_log_file_handle.write(f"ERROR: {error_message}\n")
                    all_error_details.append({"blog": blog_filepath, "error": error_message})
                    total_blogs_error += 1
                    continue

                with open(blog_filepath, "r", encoding="utf-8", errors="replace") as blog_file_handle:
                    blog_file_content = blog_file_handle.read()

                metadata_regex_pattern = re.compile(r"^---\s*\n(.*?)\n---\s*\n", re.DOTALL)
                metadata_match = metadata_regex_pattern.search(blog_file_content)

                if not metadata_match:
                    sphinx_diagnostics.info(
                        f"Skipping {blog_identifier}: No metadata section found, not a blog post"
                    )
                    metadata_log_file_handle.write(
                        f"INFO: No metadata section found, skipping as not a blog post\n"
                    )
                    total_non_blog_files += 1
                    total_blogs_skipped += 1
                    continue

                metadata_content_extracted = metadata_match.group(1)
                blogpost_regex_pattern = re.compile(r"blogpost:\s*true", re.IGNORECASE)
                if not blogpost_regex_pattern.search(metadata_content_extracted):
                    sphinx_diagnostics.info(
                        f"Skipping {blog_identifier}: Not marked as a blog post (blogpost: true not found)"
                    )
                    metadata_log_file_handle.write(
                        f"INFO: Not marked as a blog post in metadata, skipping\n"
                    )
                    total_non_blog_files += 1
                    total_blogs_skipped += 1
                    continue

                try:
                    extracted_metadata = rocm_blogs_instance.extract_metadata_from_file(blog_filepath)
                    metadata_log_file_handle.write(
                        f"Extracted metadata: {json.dumps(extracted_metadata, indent=2)}\n"
                    )
                except Exception as metadata_extraction_exception:
                    error_message = f"Failed to extract metadata from {blog_filepath}: {metadata_extraction_exception}"
                    sphinx_diagnostics.error(
                        f"{error_message}"
                    )
                    sphinx_diagnostics.debug(
                        f"Traceback: {traceback.format_exc()}"
                    )
                    metadata_log_file_handle.write(f"ERROR: {error_message}\n")
                    metadata_log_file_handle.write(f"Traceback: {traceback.format_exc()}\n")
                    all_error_details.append({"blog": blog_filepath, "error": error_message})
                    total_blogs_error += 1
                    continue

                if not extracted_metadata:
                    sphinx_diagnostics.warning(
                        f"No metadata found for blog: {blog_filepath}"
                    )
                    metadata_log_file_handle.write(f"WARNING: No metadata found for blog\n")
                    total_blogs_warning += 1
                    total_blogs_skipped += 1
                    continue

                if not extracted_metadata.get("blogpost"):
                    sphinx_diagnostics.info(
                        f"Skipping {blog_identifier}: Not marked as a blog post in extracted metadata"
                    )
                    metadata_log_file_handle.write(
                        f"INFO: Not marked as a blog post in extracted metadata, skipping\n"
                    )
                    total_non_blog_files += 1
                    total_blogs_skipped += 1
                    continue

                total_blogs_processed += 1

                try:
                    myst_section = extracted_metadata.get("myst", {})
                    html_metadata = myst_section.get("html_meta", {})
                    blog_description = html_metadata.get("description lang=en", "")
                    if not blog_description:
                        sphinx_diagnostics.warning(
                            f"No description found for blog: {blog_filepath}"
                        )
                        metadata_log_file_handle.write(f"WARNING: No description found\n")
                        total_blogs_warning += 1
                        blog_description = "ROCm Blog post"

                    if len(blog_description) > 50:
                        sphinx_diagnostics.debug(
                            f"Description: {blog_description[:50]}..."
                        )
                        metadata_log_file_handle.write(f"Description: {blog_description[:50]}...\n")
                    else:
                        sphinx_diagnostics.debug(
                            f"Description: {blog_description}"
                        )
                        metadata_log_file_handle.write(f"Description: {blog_description}\n")

                    blog_keywords = html_metadata.get("keywords", "")
                    if not blog_keywords:
                        sphinx_diagnostics.debug(
                            f"No keywords found for blog: {blog_filepath}"
                        )
                        metadata_log_file_handle.write(f"INFO: No keywords found\n")
                    else:
                        sphinx_diagnostics.debug(
                            f"Keywords: {blog_keywords}"
                        )
                        metadata_log_file_handle.write(f"Keywords: {blog_keywords}\n")

                    title_regex_pattern = re.compile(r"^# (.+)$", re.MULTILINE)
                    title_match = title_regex_pattern.search(blog_file_content)
                    if title_match:
                        extracted_title = title_match.group(1)
                        extracted_title = extracted_title.replace('"', "'")
                        extracted_metadata["blog_title"] = extracted_title
                        sphinx_diagnostics.debug(
                            f"Extracted title from markdown: {extracted_title}"
                        )
                        metadata_log_file_handle.write(f"Extracted title: {extracted_title}\n")
                    else:
                        fallback_description = blog_description.replace("'", '"')
                        extracted_metadata["blog_title"] = fallback_description
                        sphinx_diagnostics.warning(
                            f"No title found in markdown for {blog_filepath}, using description as title"
                        )
                        metadata_log_file_handle.write(
                            f"WARNING: No title found in markdown, using description as title: {fallback_description[:30]}...\n"
                        )
                        total_blogs_warning += 1
                except Exception as metadata_field_exception:
                    error_message = f"Error extracting metadata from {blog_filepath}: {metadata_field_exception}"
                    sphinx_diagnostics.error(
                        f"{error_message}"
                    )
                    sphinx_diagnostics.debug(
                        f"Traceback: {traceback.format_exc()}"
                    )
                    metadata_log_file_handle.write(f"ERROR: {error_message}\n")
                    metadata_log_file_handle.write(f"Traceback: {traceback.format_exc()}\n")
                    all_error_details.append({"blog": blog_filepath, "error": error_message})
                    total_blogs_error += 1
                    continue

                try:
                    if "author" not in extracted_metadata:
                        extracted_metadata["author"] = "No author"
                        sphinx_diagnostics.warning(
                            f"No author found for blog: {blog_filepath}, using default"
                        )
                        metadata_log_file_handle.write(
                            f"WARNING: No author found, using default: 'No author'\n"
                        )
                        total_blogs_warning += 1
                    else:
                        extracted_metadata["author"] = extracted_metadata["author"].replace("'", "''")
                        sphinx_diagnostics.debug(
                            f"Author: {extracted_metadata['author']}"
                        )
                        release_author = ";".join(extracted_metadata.get("author", "").split(","))
                        metadata_log_file_handle.write(f"Author: {extracted_metadata['author']}\n")

                    if "thumbnail" not in extracted_metadata:
                        extracted_metadata["thumbnail"] = ""
                        extracted_metadata["og_image"] = ""
                        sphinx_diagnostics.debug(
                            f"No thumbnail specified for blog: {blog_filepath}"
                        )
                        metadata_log_file_handle.write(f"INFO: No thumbnail specified\n")
                    else:
                        sphinx_diagnostics.debug(
                            f"Thumbnail: {extracted_metadata['thumbnail']}"
                        )
                        
                        # Store original thumbnail for og:image (non-webp)
                        extracted_metadata["og_image"] = extracted_metadata["thumbnail"]
                        
                        # Convert thumbnail to webp for regular use
                        for f_format in SUPPORTED_FORMATS:
                            if f_format in extracted_metadata["thumbnail"]:
                                og_image_extracted = extracted_metadata["thumbnail"].replace(f_format, ".webp")
                                break

                        if ".webp" not in og_image_extracted:
                            og_image_extracted = og_image_extracted.split(".")[0] + ".webp"
                        
                        metadata_log_file_handle.write(f"Thumbnail: {og_image_extracted}\n")
                        metadata_log_file_handle.write(f"OG Image: {extracted_metadata['og_image']}\n")

                    if "date" not in extracted_metadata:
                        extracted_metadata["date"] = datetime.now().strftime("%d %B %Y")
                        sphinx_diagnostics.warning(
                            f"No date found for blog: {blog_filepath}, using current date"
                        )
                        metadata_log_file_handle.write(
                            f"WARNING: No date found, using current date: {extracted_metadata['date']}\n"
                        )
                        total_blogs_warning += 1
                    else:
                        sphinx_diagnostics.debug(
                            f"Date: {extracted_metadata['date']}"
                        )
                        metadata_log_file_handle.write(f"Date: {extracted_metadata['date']}\n")

                    if "tags" not in extracted_metadata:
                        extracted_metadata["tags"] = ""
                        sphinx_diagnostics.debug(
                            f"No tags specified for blog: {blog_filepath}"
                        )
                        metadata_log_file_handle.write(f"INFO: No tags specified\n")
                    else:
                        sphinx_diagnostics.debug(
                            f"Tags: {extracted_metadata['tags']}"
                        )
                        metadata_log_file_handle.write(f"Tags: {extracted_metadata['tags']}\n")

                    if "category" not in extracted_metadata:
                        extracted_metadata["category"] = "ROCm Blog"
                        sphinx_diagnostics.debug(
                            f"No category specified for blog: {blog_filepath}, using default"
                        )
                        metadata_log_file_handle.write(
                            f"INFO: No category specified, using default: 'ROCm Blog'\n"
                        )
                    else:
                        sphinx_diagnostics.debug(
                            f"Category: {extracted_metadata['category']}"
                        )
                        metadata_log_file_handle.write(f"Category: {extracted_metadata['category']}\n")
                        
                    # Extract AMD-specific metadata fields with default values if missing
                    amd_technical_blog_type = html_metadata.get("amd_technical_blog_type", "Applications and models")
                    metadata_log_file_handle.write(f"AMD Technical Blog Type: {amd_technical_blog_type}\n")
                    
                    amd_blog_hardware_platforms = html_metadata.get("amd_blog_hardware_platforms", 
<<<<<<< HEAD
                                                                  html_metadata.get("amd_hardware_deployment", "Instinct GPUs"))
=======
                                                                  html_metadata.get("amd_hardware_deployment", "Instinct GPU Accelerators"))
>>>>>>> acbc62b7
                    metadata_log_file_handle.write(f"AMD Blog Hardware Platforms: {amd_blog_hardware_platforms}\n")
                    
                    amd_blog_deployment_tools = html_metadata.get("amd_blog_deployment_tools", 
                                                                html_metadata.get("amd_software_deployment", "ROCm Software"))
                    metadata_log_file_handle.write(f"AMD Blog Deployment Tools: {amd_blog_deployment_tools}\n")
                    
                    amd_applications = html_metadata.get("amd_applications", "AI Inference")
                    metadata_log_file_handle.write(f"AMD Applications: {amd_applications}\n")
                    
                    amd_blog_category_topic = html_metadata.get("amd_blog_category_topic", "AI & Intelligent Systems, Industry Applications & Use Cases")
                    metadata_log_file_handle.write(f"AMD Blog Category Topic: {amd_blog_category_topic}\n")
                    
                except Exception as default_field_exception:
                    error_message = f"Error setting default values for {blog_filepath}: {default_field_exception}"
                    sphinx_diagnostics.error(
                        f"{error_message}"
                    )
                    sphinx_diagnostics.debug(
                        f"Traceback: {traceback.format_exc()}"
                    )
                    metadata_log_file_handle.write(f"ERROR: {error_message}\n")
                    metadata_log_file_handle.write(f"Traceback: {traceback.format_exc()}\n")
                    all_error_details.append({"blog": blog_filepath, "error": error_message})
                    total_blogs_error += 1
                    continue

                if "Sept" in extracted_metadata["date"]:
                    extracted_metadata["date"] = extracted_metadata["date"].replace("Sept", "Sep")
                    sphinx_diagnostics.debug(
                        f"Normalized date format: {extracted_metadata['date']}"
                    )
                    metadata_log_file_handle.write(
                        f"INFO: Normalized date format: {extracted_metadata['date']}\n"
                    )

                try:
                    # Check if release date is already present in metadata
                    amd_blog_releasedate = html_metadata.get("amd_blog_releasedate", "")
                    
                    # If no release date exists, generate one from the blog's date
                    if not amd_blog_releasedate:
                        
                        blog_date = extracted_metadata.get("date", "")
                        
                        # Normalize date format - remove leading zeros to avoid octal literals
                        if blog_date.startswith("0"):
                            day_part = blog_date.split()[0].lstrip("0")
                            blog_date = " ".join([day_part] + blog_date.split()[1:])

                        month_day_year_regex = re.compile(r'([A-Za-z]{3,9})\s+(\d{1,2})\s+(\d{4})')
                        mmm_dd_yyyy_match = month_day_year_regex.search(blog_date)

                        if mmm_dd_yyyy_match:
                            month, day, year = mmm_dd_yyyy_match.groups()
                            
                            # Map month names to numbers (case insensitive)
                            month_mapping = {
                                'jan': 1, 'feb': 2, 'mar': 3, 'apr': 4, 'may': 5, 'jun': 6,
                                'jul': 7, 'aug': 8, 'sep': 9, 'oct': 10, 'nov': 11, 'dec': 12
                            }
                            
                            # Get month number
                            month_num = month_mapping.get(month.lower()[:3])
                            
                            if month_num:
                                # Create a date object
                                parsed_date = datetime(int(year), month_num, int(day))
                            
                        # Date parsing with multiple formats
                        date_formats = [
                            "%d-%m-%Y",  # e.g. 8-08-2024
                            "%d/%m/%Y",  # e.g. 8/08/2024
                            "%d-%B-%Y",  # e.g. 8-August-2024
                            "%d-%b-%Y",  # e.g. 8-Aug-2024
                            "%d %B %Y",  # e.g. 8 August 2024
                            "%d %b %Y",  # e.g. 8 Aug 2024
                            "%d %B, %Y",  # e.g. 8 August, 2024
                            "%d %b, %Y",  # e.g. 8 Aug, 2024
                            "%B %d, %Y",  # e.g. August 8, 2024
                            "%b %d, %Y",  # e.g. Aug 8, 2024
                            "%B %d %Y",  # e.g. August 8 2024
                            "%b %d %Y",  # e.g. Aug 8 2024
                        ]
                        
                        parsed_date = None
                        for date_format in date_formats:
                            try:
                                parsed_date = datetime.strptime(blog_date, date_format)
                                break
                            except ValueError:
                                continue

                        if not parsed_date:
                            parsed_date = datetime.now()
                            sphinx_diagnostics.warning(
                                f"Could not parse date '{blog_date}' for {blog_filepath}, using current date"
                            )
                            metadata_log_file_handle.write(
                                f"WARNING: Could not parse date '{blog_date}', using current date\n"
                            )
                            total_blogs_warning += 1
                        
                        # Extract day, month, year components
                        day = parsed_date.day
                        month = parsed_date.month
                        year = parsed_date.year
                        
                        day_of_week = calculate_day_of_week(year, parsed_date.month, day)
                        
                        amd_blog_releasedate = f"{year}/{month}/{day}"
                        
                        sphinx_diagnostics.debug(f"Generated release date: {amd_blog_releasedate}")
                        metadata_log_file_handle.write(f"Generated release date: {amd_blog_releasedate}\n")

                        # Handle the release date - first try to find it in the blog metadata
                        release_date_str = html_metadata.get("amd_blog_releasedate", html_metadata.get("amd_release_date", ""))

                        valid_release_date = False
                        valid_release_date_format = "%Y/%m/%d@%H:%M:%S"

                        if release_date_str:
                                
                            try:
                                parsed_date = datetime.strptime(release_date_str, valid_release_date_format)
                                valid_release_date = True
                                break
                            except ValueError:
                                continue
                        
                        if not valid_release_date:
                            # No release date found, use the blog's date
                            try:
                                for fmt in date_formats:
                                    try:
                                        date_string = datetime.strptime(extracted_metadata["date"], fmt).strftime(
                                            "%d %B %Y"
                                        )
                                        break
                                    except ValueError:
                                        continue
                                day, month, year = date_string.split(" ")

                                month = month[:3]

                                date_formats = ["%b", "%B"]

                                for fmt in date_formats:
                                    try:
                                        d_month = datetime.strptime(month, fmt).month
                                        break
                                    except ValueError:
                                        continue

                                day = int(day)
                                year = int(year)
                                month = int(d_month)

                                day_of_week = calculate_day_of_week(year, d_month, day)

                                amd_blog_releasedate = datetime.strptime(
                                    f"{year}/{month}/{day}",
                                    "%Y/%m/%d@%H:%M:%S",
                                ).strftime("%Y/%m/%d@%H:%M:%S")

                            except ValueError:
                                sphinx_diagnostics.warning(
                                    f"Could not parse date '{extracted_metadata['date']}' for {blog_filepath}, using current time"
                                )
                                metadata_log_file_handle.write(
                                    f"WARNING: Could not parse date '{extracted_metadata['date']}', using current time: {amd_blog_releasedate}\n"
                                )
                                total_blogs_warning += 1
                    
                    sphinx_diagnostics.debug(f"Generated AMD Release Date: {amd_blog_releasedate}")
                    metadata_log_file_handle.write(f"Generated AMD Release Date: {amd_blog_releasedate}\n")

                    try:
                        relative_blog_path = os.path.relpath(blog_filepath, rocm_blogs_instance.blogs_directory)
                        blog_directory = os.path.dirname(relative_blog_path)
                        generated_blog_url = f"/{blog_directory}"
                        sphinx_diagnostics.debug(
                            f"Generated blog URL: {generated_blog_url}"
                        )
                        metadata_log_file_handle.write(f"Generated blog URL: {generated_blog_url}\n")
                    except Exception as blog_url_exception:
                        error_message = f"Error generating blog URL for {blog_filepath}: {blog_url_exception}"
                        sphinx_diagnostics.error(
                            f"{error_message}"
                        )
                        sphinx_diagnostics.debug(
                            f"Traceback: {traceback.format_exc()}"
                        )
                        metadata_log_file_handle.write(f"ERROR: {error_message}\n")
                        metadata_log_file_handle.write(f"Traceback: {traceback.format_exc()}\n")
                        generated_blog_url = "/blogs"
                        sphinx_diagnostics.warning(
                            f"Using fallback blog URL: {generated_blog_url}"
                        )
                        metadata_log_file_handle.write(
                            f"WARNING: Using fallback blog URL: {generated_blog_url}\n"
                        )
                        total_blogs_warning += 1
                except Exception as og_metadata_exception:
                    error_message = f"Error generating Open Graph metadata for {blog_filepath}: {og_metadata_exception}"
                    sphinx_diagnostics.error(
                        f"{error_message}"
                    )
                    sphinx_diagnostics.debug(
                        f"Traceback: {traceback.format_exc()}"
                    )
                    metadata_log_file_handle.write(f"ERROR: {error_message}\n")
                    metadata_log_file_handle.write(f"Traceback: {traceback.format_exc()}\n")
                    all_error_details.append({"blog": blog_filepath, "error": error_message})
                    total_blogs_error += 1
                    continue

                try:
                    formatted_metadata_content = open_graph_metadata_template.format(
                        blog_title=extracted_metadata["blog_title"],
                        date=extracted_metadata["date"],
                        author=extracted_metadata["author"],
                        thumbnail=extracted_metadata['thumbnail'],
                        og_image=og_image_extracted,
                        tags=extracted_metadata.get("tags", ""),
                        category=extracted_metadata.get("category", "ROCm Blog"),
                        description=blog_description,
                        keywords=blog_keywords,
                        blog_url=generated_blog_url,
                        amd_technical_blog_type=amd_technical_blog_type,
                        amd_blog_hardware_platforms=amd_blog_hardware_platforms,
                        amd_blog_deployment_tools=amd_blog_deployment_tools,
                        amd_applications=amd_applications,
                        amd_blog_category_topic=amd_blog_category_topic,
                        amd_blog_releasedate=amd_blog_releasedate,
                        release_author=release_author,
                    )
                    sphinx_diagnostics.debug(
                        f"Generated metadata content for {blog_filepath}"
                    )
                    metadata_log_file_handle.write(
                        f"Successfully generated metadata content\n"
                    )
                except Exception as format_exception:
                    error_message = f"Error formatting metadata content for {blog_filepath}: {format_exception}"
                    sphinx_diagnostics.error(
                        f"{error_message}"
                    )
                    sphinx_diagnostics.debug(
                        f"Traceback: {traceback.format_exc()}"
                    )
                    metadata_log_file_handle.write(f"ERROR: {error_message}\n")
                    metadata_log_file_handle.write(f"Traceback: {traceback.format_exc()}\n")
                    all_error_details.append({"blog": blog_filepath, "error": error_message})
                    total_blogs_error += 1
                    continue

                try:
                    metadata_regex_pattern = re.compile(r"^---\s*\n(.*?)\n---\s*\n", re.DOTALL)
                    if metadata_regex_pattern.search(blog_file_content):
                        blog_file_content = re.sub(
                            r"^---\s*\n(.*?)\n---\s*\n",
                            formatted_metadata_content,
                            blog_file_content,
                            flags=re.DOTALL,
                        )
                        sphinx_diagnostics.debug(
                            f"Replaced existing metadata in {blog_filepath}"
                        )
                        metadata_log_file_handle.write(f"Replaced existing metadata\n")
                    else:
                        blog_file_content = formatted_metadata_content + blog_file_content
                        sphinx_diagnostics.debug(
                            f"Added new metadata to {blog_filepath}"
                        )
                        metadata_log_file_handle.write(f"Added new metadata\n")
                    blog_file_content = blog_file_content.strip() + "\n"
                    with open(blog_filepath, "w", encoding="utf-8", errors="replace") as blog_file_handle_write:
                        blog_file_handle_write.write(blog_file_content)
                    sphinx_diagnostics.info(
                        f"Metadata successfully added to {blog_filepath}"
                    )
                    metadata_log_file_handle.write(f"Metadata successfully added to file\n")
                    total_blogs_successful += 1
                except Exception as write_exception:
                    error_message = f"Error writing metadata to {blog_filepath}: {write_exception}"
                    sphinx_diagnostics.error(
                        f"{error_message}"
                    )
                    sphinx_diagnostics.debug(
                        f"Traceback: {traceback.format_exc()}"
                    )
                    metadata_log_file_handle.write(f"ERROR: {error_message}\n")
                    metadata_log_file_handle.write(f"Traceback: {traceback.format_exc()}\n")
                    all_error_details.append({"blog": blog_filepath, "error": error_message})
                    total_blogs_error += 1
                    continue

                current_blog_end_time = datetime.now()
                current_blog_duration = (current_blog_end_time - current_blog_start_time).total_seconds()
                sphinx_diagnostics.debug(
                    f"Processed {blog_identifier} in {current_blog_duration:.2f} seconds"
                )
                metadata_log_file_handle.write(
                    f"Processing completed in {current_blog_duration:.2f} seconds\n"
                )

            except Exception as blog_processing_exception:
                error_message = f"Unexpected error processing {blog_filepath}: {blog_processing_exception}"
                sphinx_diagnostics.error(
                    f"{error_message}"
                )
                sphinx_diagnostics.debug(
                    f"Traceback: {traceback.format_exc()}"
                )
                metadata_log_file_handle.write(f"ERROR: {error_message}\n")
                metadata_log_file_handle.write(f"Traceback: {traceback.format_exc()}\n")
                all_error_details.append({"blog": blog_filepath, "error": error_message})
                total_blogs_error += 1

        end_time = datetime.now()
        total_generation_duration = (end_time - generation_start_time).total_seconds()

        metadata_log_file_handle.write("\n" + "=" * 80 + "\n")
        metadata_log_file_handle.write("METADATA GENERATION SUMMARY\n")
        metadata_log_file_handle.write("-" * 80 + "\n")
        metadata_log_file_handle.write(f"Total README files found: {len(rocm_blogs_instance.blog_paths)}\n")
        metadata_log_file_handle.write(f"Files not marked as blogs (skipped): {total_non_blog_files}\n")
        metadata_log_file_handle.write(f"Total blogs processed: {total_blogs_processed}\n")
        metadata_log_file_handle.write(f"Successful: {total_blogs_successful}\n")
        metadata_log_file_handle.write(f"Errors: {total_blogs_error}\n")
        metadata_log_file_handle.write(f"Warnings: {total_blogs_warning}\n")
        metadata_log_file_handle.write(f"Skipped: {total_blogs_skipped}\n")
        metadata_log_file_handle.write(f"Total time: {total_generation_duration:.2f} seconds\n")

        if all_error_details:
            metadata_log_file_handle.write("\nERROR DETAILS:\n")
            metadata_log_file_handle.write("-" * 80 + "\n")
            for index, error_detail in enumerate(all_error_details):
                metadata_log_file_handle.write(f"{index+1}. Blog: {error_detail['blog']}\n")
                metadata_log_file_handle.write(f"   Error: {error_detail['error']}\n\n")

    sphinx_diagnostics.info("=" * 80)
    sphinx_diagnostics.info("METADATA GENERATION SUMMARY")
    sphinx_diagnostics.info("-" * 80)
    sphinx_diagnostics.info(f"Total README files found: {len(rocm_blogs_instance.blog_paths)}")
    sphinx_diagnostics.info(f"Files not marked as blogs (skipped): {total_non_blog_files}")
    sphinx_diagnostics.info(f"Total blogs processed: {total_blogs_processed}")
    sphinx_diagnostics.info(f"Successful: {total_blogs_successful}")
    sphinx_diagnostics.info(f"Errors: {total_blogs_error}")
    sphinx_diagnostics.info(f"Warnings: {total_blogs_warning}")
    sphinx_diagnostics.info(f"Skipped: {total_blogs_skipped}")
    sphinx_diagnostics.info(f"Total time: {total_generation_duration:.2f} seconds")

    if total_blogs_error > 0:
        sphinx_diagnostics.error(
            f"Encountered {total_blogs_error} errors during metadata generation"
        )
        sphinx_diagnostics.error(
            "See log file for details: " + str(metadata_log_filepath)
        )
    else:
        sphinx_diagnostics.info(
            "Metadata generation completed successfully with no errors"
        )

    sphinx_diagnostics.info("=" * 80)
<|MERGE_RESOLUTION|>--- conflicted
+++ resolved
@@ -1,721 +1,718 @@
-import json
-import os
-import re
-import sys
-import traceback
-from datetime import datetime
-from pathlib import Path
-
-from sphinx.util import logging as sphinx_logging
-from .utils import calculate_day_of_week
-from rocm_blogs import ROCmBlogs
-from rocm_blogs.constants import SUPPORTED_FORMATS
-
-sphinx_diagnostics = sphinx_logging.getLogger(__name__)
-
-def metadata_generator(rocm_blogs_instance: ROCmBlogs) -> None:
-    """Generate metadata for the ROCm blogs with Open Graph support."""
-    generation_start_time = datetime.now()
-    sphinx_diagnostics.info(
-        f"Starting metadata generation at {generation_start_time.isoformat()}"
-    )
-    sphinx_diagnostics.info("=" * 80)
-    sphinx_diagnostics.info(
-        "Generating metadata for ROCm blogs with Open Graph protocol support..."
-    )
-    sphinx_diagnostics.info("-" * 80)
-
-    open_graph_metadata_template = """---
-blogpost: true
-blog_title: "{blog_title}"
-date: {date}
-author: "{author}"
-thumbnail: '{thumbnail}'
-tags: {tags}
-category: {category}
-language: English
-myst:
-    html_meta:
-        "author": "{author}"
-        "description lang=en": "{description}"
-        "keywords": "{keywords}"
-        "amd_category": "Developer Resources"
-        "amd_asset_type": "Blog"
-        "amd_technical_blog_type": "{amd_technical_blog_type}"
-        "amd_blog_hardware_platforms": "{amd_blog_hardware_platforms}"
-        "amd_blog_development_tools": "{amd_blog_deployment_tools}"
-        "amd_blog_applications": "{amd_applications}"
-        "amd_blog_topic_categories": "{amd_blog_category_topic}"
-        "amd_blog_authors": "{release_author}"
-        "amd_release_date": "{amd_blog_releasedate}"
-        "property=og:title": "{blog_title}"
-        "property=og:description": "{description}"
-        "property=og:type": "article"
-        "property=og:url": "https://rocm.blogs.amd.com{blog_url}"
-        "property=og:site_name": "ROCm Blogs"
-        "property=og:locale": "en_US"
-        "property=og:image": "https://rocm.blogs.amd.com/_images/{og_image}"
-        "property=article:published_time": "{amd_blog_releasedate}"
-        "property=article:author": "{release_author}"
-        "property=article:tag": "{keywords}"
----
-"""
-
-    total_blogs_processed = 0
-    total_blogs_successful = 0
-    total_blogs_error = 0
-    total_blogs_warning = 0
-    total_blogs_skipped = 0
-    total_non_blog_files = 0
-
-    all_error_details = []
-
-    logs_directory = Path("logs")
-    logs_directory.mkdir(exist_ok=True)
-
-    metadata_log_filepath = logs_directory / "metadata_generation.log"
-    sphinx_diagnostics.info(
-        f"Detailed logs will be written to: {metadata_log_filepath}"
-    )
-
-    with open(metadata_log_filepath, "w", encoding="utf-8") as metadata_log_file_handle:
-        metadata_log_file_handle.write(
-            f"ROCm Blogs Metadata Generation Log - {generation_start_time.isoformat()}\n"
-        )
-        metadata_log_file_handle.write("=" * 80 + "\n\n")
-
-        for current_blog_index, blog_filepath in enumerate(rocm_blogs_instance.blog_paths):
-            current_blog_start_time = datetime.now()
-            current_blog_path = Path(blog_filepath)
-            blog_identifier = f"Blog {current_blog_index + 1}/{len(rocm_blogs_instance.blog_paths)}"
-
-            try:
-                sphinx_diagnostics.info(
-                    f"Processing {blog_identifier}: {current_blog_path.name}"
-                )
-                metadata_log_file_handle.write(
-                    f"\n{'-' * 40}\nProcessing: {blog_filepath}\n{'-' * 40}\n"
-                )
-
-                if not current_blog_path.exists():
-                    error_message = f"Blog file does not exist: {blog_filepath}"
-                    sphinx_diagnostics.error(
-                        f"{error_message}"
-                    )
-                    metadata_log_file_handle.write(f"ERROR: {error_message}\n")
-                    all_error_details.append({"blog": blog_filepath, "error": error_message})
-                    total_blogs_error += 1
-                    continue
-
-                if not os.access(blog_filepath, os.R_OK):
-                    error_message = f"Blog file is not readable: {blog_filepath}"
-                    sphinx_diagnostics.error(
-                        f"{error_message}"
-                    )
-                    metadata_log_file_handle.write(f"ERROR: {error_message}\n")
-                    all_error_details.append({"blog": blog_filepath, "error": error_message})
-                    total_blogs_error += 1
-                    continue
-
-                with open(blog_filepath, "r", encoding="utf-8", errors="replace") as blog_file_handle:
-                    blog_file_content = blog_file_handle.read()
-
-                metadata_regex_pattern = re.compile(r"^---\s*\n(.*?)\n---\s*\n", re.DOTALL)
-                metadata_match = metadata_regex_pattern.search(blog_file_content)
-
-                if not metadata_match:
-                    sphinx_diagnostics.info(
-                        f"Skipping {blog_identifier}: No metadata section found, not a blog post"
-                    )
-                    metadata_log_file_handle.write(
-                        f"INFO: No metadata section found, skipping as not a blog post\n"
-                    )
-                    total_non_blog_files += 1
-                    total_blogs_skipped += 1
-                    continue
-
-                metadata_content_extracted = metadata_match.group(1)
-                blogpost_regex_pattern = re.compile(r"blogpost:\s*true", re.IGNORECASE)
-                if not blogpost_regex_pattern.search(metadata_content_extracted):
-                    sphinx_diagnostics.info(
-                        f"Skipping {blog_identifier}: Not marked as a blog post (blogpost: true not found)"
-                    )
-                    metadata_log_file_handle.write(
-                        f"INFO: Not marked as a blog post in metadata, skipping\n"
-                    )
-                    total_non_blog_files += 1
-                    total_blogs_skipped += 1
-                    continue
-
-                try:
-                    extracted_metadata = rocm_blogs_instance.extract_metadata_from_file(blog_filepath)
-                    metadata_log_file_handle.write(
-                        f"Extracted metadata: {json.dumps(extracted_metadata, indent=2)}\n"
-                    )
-                except Exception as metadata_extraction_exception:
-                    error_message = f"Failed to extract metadata from {blog_filepath}: {metadata_extraction_exception}"
-                    sphinx_diagnostics.error(
-                        f"{error_message}"
-                    )
-                    sphinx_diagnostics.debug(
-                        f"Traceback: {traceback.format_exc()}"
-                    )
-                    metadata_log_file_handle.write(f"ERROR: {error_message}\n")
-                    metadata_log_file_handle.write(f"Traceback: {traceback.format_exc()}\n")
-                    all_error_details.append({"blog": blog_filepath, "error": error_message})
-                    total_blogs_error += 1
-                    continue
-
-                if not extracted_metadata:
-                    sphinx_diagnostics.warning(
-                        f"No metadata found for blog: {blog_filepath}"
-                    )
-                    metadata_log_file_handle.write(f"WARNING: No metadata found for blog\n")
-                    total_blogs_warning += 1
-                    total_blogs_skipped += 1
-                    continue
-
-                if not extracted_metadata.get("blogpost"):
-                    sphinx_diagnostics.info(
-                        f"Skipping {blog_identifier}: Not marked as a blog post in extracted metadata"
-                    )
-                    metadata_log_file_handle.write(
-                        f"INFO: Not marked as a blog post in extracted metadata, skipping\n"
-                    )
-                    total_non_blog_files += 1
-                    total_blogs_skipped += 1
-                    continue
-
-                total_blogs_processed += 1
-
-                try:
-                    myst_section = extracted_metadata.get("myst", {})
-                    html_metadata = myst_section.get("html_meta", {})
-                    blog_description = html_metadata.get("description lang=en", "")
-                    if not blog_description:
-                        sphinx_diagnostics.warning(
-                            f"No description found for blog: {blog_filepath}"
-                        )
-                        metadata_log_file_handle.write(f"WARNING: No description found\n")
-                        total_blogs_warning += 1
-                        blog_description = "ROCm Blog post"
-
-                    if len(blog_description) > 50:
-                        sphinx_diagnostics.debug(
-                            f"Description: {blog_description[:50]}..."
-                        )
-                        metadata_log_file_handle.write(f"Description: {blog_description[:50]}...\n")
-                    else:
-                        sphinx_diagnostics.debug(
-                            f"Description: {blog_description}"
-                        )
-                        metadata_log_file_handle.write(f"Description: {blog_description}\n")
-
-                    blog_keywords = html_metadata.get("keywords", "")
-                    if not blog_keywords:
-                        sphinx_diagnostics.debug(
-                            f"No keywords found for blog: {blog_filepath}"
-                        )
-                        metadata_log_file_handle.write(f"INFO: No keywords found\n")
-                    else:
-                        sphinx_diagnostics.debug(
-                            f"Keywords: {blog_keywords}"
-                        )
-                        metadata_log_file_handle.write(f"Keywords: {blog_keywords}\n")
-
-                    title_regex_pattern = re.compile(r"^# (.+)$", re.MULTILINE)
-                    title_match = title_regex_pattern.search(blog_file_content)
-                    if title_match:
-                        extracted_title = title_match.group(1)
-                        extracted_title = extracted_title.replace('"', "'")
-                        extracted_metadata["blog_title"] = extracted_title
-                        sphinx_diagnostics.debug(
-                            f"Extracted title from markdown: {extracted_title}"
-                        )
-                        metadata_log_file_handle.write(f"Extracted title: {extracted_title}\n")
-                    else:
-                        fallback_description = blog_description.replace("'", '"')
-                        extracted_metadata["blog_title"] = fallback_description
-                        sphinx_diagnostics.warning(
-                            f"No title found in markdown for {blog_filepath}, using description as title"
-                        )
-                        metadata_log_file_handle.write(
-                            f"WARNING: No title found in markdown, using description as title: {fallback_description[:30]}...\n"
-                        )
-                        total_blogs_warning += 1
-                except Exception as metadata_field_exception:
-                    error_message = f"Error extracting metadata from {blog_filepath}: {metadata_field_exception}"
-                    sphinx_diagnostics.error(
-                        f"{error_message}"
-                    )
-                    sphinx_diagnostics.debug(
-                        f"Traceback: {traceback.format_exc()}"
-                    )
-                    metadata_log_file_handle.write(f"ERROR: {error_message}\n")
-                    metadata_log_file_handle.write(f"Traceback: {traceback.format_exc()}\n")
-                    all_error_details.append({"blog": blog_filepath, "error": error_message})
-                    total_blogs_error += 1
-                    continue
-
-                try:
-                    if "author" not in extracted_metadata:
-                        extracted_metadata["author"] = "No author"
-                        sphinx_diagnostics.warning(
-                            f"No author found for blog: {blog_filepath}, using default"
-                        )
-                        metadata_log_file_handle.write(
-                            f"WARNING: No author found, using default: 'No author'\n"
-                        )
-                        total_blogs_warning += 1
-                    else:
-                        extracted_metadata["author"] = extracted_metadata["author"].replace("'", "''")
-                        sphinx_diagnostics.debug(
-                            f"Author: {extracted_metadata['author']}"
-                        )
-                        release_author = ";".join(extracted_metadata.get("author", "").split(","))
-                        metadata_log_file_handle.write(f"Author: {extracted_metadata['author']}\n")
-
-                    if "thumbnail" not in extracted_metadata:
-                        extracted_metadata["thumbnail"] = ""
-                        extracted_metadata["og_image"] = ""
-                        sphinx_diagnostics.debug(
-                            f"No thumbnail specified for blog: {blog_filepath}"
-                        )
-                        metadata_log_file_handle.write(f"INFO: No thumbnail specified\n")
-                    else:
-                        sphinx_diagnostics.debug(
-                            f"Thumbnail: {extracted_metadata['thumbnail']}"
-                        )
-                        
-                        # Store original thumbnail for og:image (non-webp)
-                        extracted_metadata["og_image"] = extracted_metadata["thumbnail"]
-                        
-                        # Convert thumbnail to webp for regular use
-                        for f_format in SUPPORTED_FORMATS:
-                            if f_format in extracted_metadata["thumbnail"]:
-                                og_image_extracted = extracted_metadata["thumbnail"].replace(f_format, ".webp")
-                                break
-
-                        if ".webp" not in og_image_extracted:
-                            og_image_extracted = og_image_extracted.split(".")[0] + ".webp"
-                        
-                        metadata_log_file_handle.write(f"Thumbnail: {og_image_extracted}\n")
-                        metadata_log_file_handle.write(f"OG Image: {extracted_metadata['og_image']}\n")
-
-                    if "date" not in extracted_metadata:
-                        extracted_metadata["date"] = datetime.now().strftime("%d %B %Y")
-                        sphinx_diagnostics.warning(
-                            f"No date found for blog: {blog_filepath}, using current date"
-                        )
-                        metadata_log_file_handle.write(
-                            f"WARNING: No date found, using current date: {extracted_metadata['date']}\n"
-                        )
-                        total_blogs_warning += 1
-                    else:
-                        sphinx_diagnostics.debug(
-                            f"Date: {extracted_metadata['date']}"
-                        )
-                        metadata_log_file_handle.write(f"Date: {extracted_metadata['date']}\n")
-
-                    if "tags" not in extracted_metadata:
-                        extracted_metadata["tags"] = ""
-                        sphinx_diagnostics.debug(
-                            f"No tags specified for blog: {blog_filepath}"
-                        )
-                        metadata_log_file_handle.write(f"INFO: No tags specified\n")
-                    else:
-                        sphinx_diagnostics.debug(
-                            f"Tags: {extracted_metadata['tags']}"
-                        )
-                        metadata_log_file_handle.write(f"Tags: {extracted_metadata['tags']}\n")
-
-                    if "category" not in extracted_metadata:
-                        extracted_metadata["category"] = "ROCm Blog"
-                        sphinx_diagnostics.debug(
-                            f"No category specified for blog: {blog_filepath}, using default"
-                        )
-                        metadata_log_file_handle.write(
-                            f"INFO: No category specified, using default: 'ROCm Blog'\n"
-                        )
-                    else:
-                        sphinx_diagnostics.debug(
-                            f"Category: {extracted_metadata['category']}"
-                        )
-                        metadata_log_file_handle.write(f"Category: {extracted_metadata['category']}\n")
-                        
-                    # Extract AMD-specific metadata fields with default values if missing
-                    amd_technical_blog_type = html_metadata.get("amd_technical_blog_type", "Applications and models")
-                    metadata_log_file_handle.write(f"AMD Technical Blog Type: {amd_technical_blog_type}\n")
-                    
-                    amd_blog_hardware_platforms = html_metadata.get("amd_blog_hardware_platforms", 
-<<<<<<< HEAD
-                                                                  html_metadata.get("amd_hardware_deployment", "Instinct GPUs"))
-=======
-                                                                  html_metadata.get("amd_hardware_deployment", "Instinct GPU Accelerators"))
->>>>>>> acbc62b7
-                    metadata_log_file_handle.write(f"AMD Blog Hardware Platforms: {amd_blog_hardware_platforms}\n")
-                    
-                    amd_blog_deployment_tools = html_metadata.get("amd_blog_deployment_tools", 
-                                                                html_metadata.get("amd_software_deployment", "ROCm Software"))
-                    metadata_log_file_handle.write(f"AMD Blog Deployment Tools: {amd_blog_deployment_tools}\n")
-                    
-                    amd_applications = html_metadata.get("amd_applications", "AI Inference")
-                    metadata_log_file_handle.write(f"AMD Applications: {amd_applications}\n")
-                    
-                    amd_blog_category_topic = html_metadata.get("amd_blog_category_topic", "AI & Intelligent Systems, Industry Applications & Use Cases")
-                    metadata_log_file_handle.write(f"AMD Blog Category Topic: {amd_blog_category_topic}\n")
-                    
-                except Exception as default_field_exception:
-                    error_message = f"Error setting default values for {blog_filepath}: {default_field_exception}"
-                    sphinx_diagnostics.error(
-                        f"{error_message}"
-                    )
-                    sphinx_diagnostics.debug(
-                        f"Traceback: {traceback.format_exc()}"
-                    )
-                    metadata_log_file_handle.write(f"ERROR: {error_message}\n")
-                    metadata_log_file_handle.write(f"Traceback: {traceback.format_exc()}\n")
-                    all_error_details.append({"blog": blog_filepath, "error": error_message})
-                    total_blogs_error += 1
-                    continue
-
-                if "Sept" in extracted_metadata["date"]:
-                    extracted_metadata["date"] = extracted_metadata["date"].replace("Sept", "Sep")
-                    sphinx_diagnostics.debug(
-                        f"Normalized date format: {extracted_metadata['date']}"
-                    )
-                    metadata_log_file_handle.write(
-                        f"INFO: Normalized date format: {extracted_metadata['date']}\n"
-                    )
-
-                try:
-                    # Check if release date is already present in metadata
-                    amd_blog_releasedate = html_metadata.get("amd_blog_releasedate", "")
-                    
-                    # If no release date exists, generate one from the blog's date
-                    if not amd_blog_releasedate:
-                        
-                        blog_date = extracted_metadata.get("date", "")
-                        
-                        # Normalize date format - remove leading zeros to avoid octal literals
-                        if blog_date.startswith("0"):
-                            day_part = blog_date.split()[0].lstrip("0")
-                            blog_date = " ".join([day_part] + blog_date.split()[1:])
-
-                        month_day_year_regex = re.compile(r'([A-Za-z]{3,9})\s+(\d{1,2})\s+(\d{4})')
-                        mmm_dd_yyyy_match = month_day_year_regex.search(blog_date)
-
-                        if mmm_dd_yyyy_match:
-                            month, day, year = mmm_dd_yyyy_match.groups()
-                            
-                            # Map month names to numbers (case insensitive)
-                            month_mapping = {
-                                'jan': 1, 'feb': 2, 'mar': 3, 'apr': 4, 'may': 5, 'jun': 6,
-                                'jul': 7, 'aug': 8, 'sep': 9, 'oct': 10, 'nov': 11, 'dec': 12
-                            }
-                            
-                            # Get month number
-                            month_num = month_mapping.get(month.lower()[:3])
-                            
-                            if month_num:
-                                # Create a date object
-                                parsed_date = datetime(int(year), month_num, int(day))
-                            
-                        # Date parsing with multiple formats
-                        date_formats = [
-                            "%d-%m-%Y",  # e.g. 8-08-2024
-                            "%d/%m/%Y",  # e.g. 8/08/2024
-                            "%d-%B-%Y",  # e.g. 8-August-2024
-                            "%d-%b-%Y",  # e.g. 8-Aug-2024
-                            "%d %B %Y",  # e.g. 8 August 2024
-                            "%d %b %Y",  # e.g. 8 Aug 2024
-                            "%d %B, %Y",  # e.g. 8 August, 2024
-                            "%d %b, %Y",  # e.g. 8 Aug, 2024
-                            "%B %d, %Y",  # e.g. August 8, 2024
-                            "%b %d, %Y",  # e.g. Aug 8, 2024
-                            "%B %d %Y",  # e.g. August 8 2024
-                            "%b %d %Y",  # e.g. Aug 8 2024
-                        ]
-                        
-                        parsed_date = None
-                        for date_format in date_formats:
-                            try:
-                                parsed_date = datetime.strptime(blog_date, date_format)
-                                break
-                            except ValueError:
-                                continue
-
-                        if not parsed_date:
-                            parsed_date = datetime.now()
-                            sphinx_diagnostics.warning(
-                                f"Could not parse date '{blog_date}' for {blog_filepath}, using current date"
-                            )
-                            metadata_log_file_handle.write(
-                                f"WARNING: Could not parse date '{blog_date}', using current date\n"
-                            )
-                            total_blogs_warning += 1
-                        
-                        # Extract day, month, year components
-                        day = parsed_date.day
-                        month = parsed_date.month
-                        year = parsed_date.year
-                        
-                        day_of_week = calculate_day_of_week(year, parsed_date.month, day)
-                        
-                        amd_blog_releasedate = f"{year}/{month}/{day}"
-                        
-                        sphinx_diagnostics.debug(f"Generated release date: {amd_blog_releasedate}")
-                        metadata_log_file_handle.write(f"Generated release date: {amd_blog_releasedate}\n")
-
-                        # Handle the release date - first try to find it in the blog metadata
-                        release_date_str = html_metadata.get("amd_blog_releasedate", html_metadata.get("amd_release_date", ""))
-
-                        valid_release_date = False
-                        valid_release_date_format = "%Y/%m/%d@%H:%M:%S"
-
-                        if release_date_str:
-                                
-                            try:
-                                parsed_date = datetime.strptime(release_date_str, valid_release_date_format)
-                                valid_release_date = True
-                                break
-                            except ValueError:
-                                continue
-                        
-                        if not valid_release_date:
-                            # No release date found, use the blog's date
-                            try:
-                                for fmt in date_formats:
-                                    try:
-                                        date_string = datetime.strptime(extracted_metadata["date"], fmt).strftime(
-                                            "%d %B %Y"
-                                        )
-                                        break
-                                    except ValueError:
-                                        continue
-                                day, month, year = date_string.split(" ")
-
-                                month = month[:3]
-
-                                date_formats = ["%b", "%B"]
-
-                                for fmt in date_formats:
-                                    try:
-                                        d_month = datetime.strptime(month, fmt).month
-                                        break
-                                    except ValueError:
-                                        continue
-
-                                day = int(day)
-                                year = int(year)
-                                month = int(d_month)
-
-                                day_of_week = calculate_day_of_week(year, d_month, day)
-
-                                amd_blog_releasedate = datetime.strptime(
-                                    f"{year}/{month}/{day}",
-                                    "%Y/%m/%d@%H:%M:%S",
-                                ).strftime("%Y/%m/%d@%H:%M:%S")
-
-                            except ValueError:
-                                sphinx_diagnostics.warning(
-                                    f"Could not parse date '{extracted_metadata['date']}' for {blog_filepath}, using current time"
-                                )
-                                metadata_log_file_handle.write(
-                                    f"WARNING: Could not parse date '{extracted_metadata['date']}', using current time: {amd_blog_releasedate}\n"
-                                )
-                                total_blogs_warning += 1
-                    
-                    sphinx_diagnostics.debug(f"Generated AMD Release Date: {amd_blog_releasedate}")
-                    metadata_log_file_handle.write(f"Generated AMD Release Date: {amd_blog_releasedate}\n")
-
-                    try:
-                        relative_blog_path = os.path.relpath(blog_filepath, rocm_blogs_instance.blogs_directory)
-                        blog_directory = os.path.dirname(relative_blog_path)
-                        generated_blog_url = f"/{blog_directory}"
-                        sphinx_diagnostics.debug(
-                            f"Generated blog URL: {generated_blog_url}"
-                        )
-                        metadata_log_file_handle.write(f"Generated blog URL: {generated_blog_url}\n")
-                    except Exception as blog_url_exception:
-                        error_message = f"Error generating blog URL for {blog_filepath}: {blog_url_exception}"
-                        sphinx_diagnostics.error(
-                            f"{error_message}"
-                        )
-                        sphinx_diagnostics.debug(
-                            f"Traceback: {traceback.format_exc()}"
-                        )
-                        metadata_log_file_handle.write(f"ERROR: {error_message}\n")
-                        metadata_log_file_handle.write(f"Traceback: {traceback.format_exc()}\n")
-                        generated_blog_url = "/blogs"
-                        sphinx_diagnostics.warning(
-                            f"Using fallback blog URL: {generated_blog_url}"
-                        )
-                        metadata_log_file_handle.write(
-                            f"WARNING: Using fallback blog URL: {generated_blog_url}\n"
-                        )
-                        total_blogs_warning += 1
-                except Exception as og_metadata_exception:
-                    error_message = f"Error generating Open Graph metadata for {blog_filepath}: {og_metadata_exception}"
-                    sphinx_diagnostics.error(
-                        f"{error_message}"
-                    )
-                    sphinx_diagnostics.debug(
-                        f"Traceback: {traceback.format_exc()}"
-                    )
-                    metadata_log_file_handle.write(f"ERROR: {error_message}\n")
-                    metadata_log_file_handle.write(f"Traceback: {traceback.format_exc()}\n")
-                    all_error_details.append({"blog": blog_filepath, "error": error_message})
-                    total_blogs_error += 1
-                    continue
-
-                try:
-                    formatted_metadata_content = open_graph_metadata_template.format(
-                        blog_title=extracted_metadata["blog_title"],
-                        date=extracted_metadata["date"],
-                        author=extracted_metadata["author"],
-                        thumbnail=extracted_metadata['thumbnail'],
-                        og_image=og_image_extracted,
-                        tags=extracted_metadata.get("tags", ""),
-                        category=extracted_metadata.get("category", "ROCm Blog"),
-                        description=blog_description,
-                        keywords=blog_keywords,
-                        blog_url=generated_blog_url,
-                        amd_technical_blog_type=amd_technical_blog_type,
-                        amd_blog_hardware_platforms=amd_blog_hardware_platforms,
-                        amd_blog_deployment_tools=amd_blog_deployment_tools,
-                        amd_applications=amd_applications,
-                        amd_blog_category_topic=amd_blog_category_topic,
-                        amd_blog_releasedate=amd_blog_releasedate,
-                        release_author=release_author,
-                    )
-                    sphinx_diagnostics.debug(
-                        f"Generated metadata content for {blog_filepath}"
-                    )
-                    metadata_log_file_handle.write(
-                        f"Successfully generated metadata content\n"
-                    )
-                except Exception as format_exception:
-                    error_message = f"Error formatting metadata content for {blog_filepath}: {format_exception}"
-                    sphinx_diagnostics.error(
-                        f"{error_message}"
-                    )
-                    sphinx_diagnostics.debug(
-                        f"Traceback: {traceback.format_exc()}"
-                    )
-                    metadata_log_file_handle.write(f"ERROR: {error_message}\n")
-                    metadata_log_file_handle.write(f"Traceback: {traceback.format_exc()}\n")
-                    all_error_details.append({"blog": blog_filepath, "error": error_message})
-                    total_blogs_error += 1
-                    continue
-
-                try:
-                    metadata_regex_pattern = re.compile(r"^---\s*\n(.*?)\n---\s*\n", re.DOTALL)
-                    if metadata_regex_pattern.search(blog_file_content):
-                        blog_file_content = re.sub(
-                            r"^---\s*\n(.*?)\n---\s*\n",
-                            formatted_metadata_content,
-                            blog_file_content,
-                            flags=re.DOTALL,
-                        )
-                        sphinx_diagnostics.debug(
-                            f"Replaced existing metadata in {blog_filepath}"
-                        )
-                        metadata_log_file_handle.write(f"Replaced existing metadata\n")
-                    else:
-                        blog_file_content = formatted_metadata_content + blog_file_content
-                        sphinx_diagnostics.debug(
-                            f"Added new metadata to {blog_filepath}"
-                        )
-                        metadata_log_file_handle.write(f"Added new metadata\n")
-                    blog_file_content = blog_file_content.strip() + "\n"
-                    with open(blog_filepath, "w", encoding="utf-8", errors="replace") as blog_file_handle_write:
-                        blog_file_handle_write.write(blog_file_content)
-                    sphinx_diagnostics.info(
-                        f"Metadata successfully added to {blog_filepath}"
-                    )
-                    metadata_log_file_handle.write(f"Metadata successfully added to file\n")
-                    total_blogs_successful += 1
-                except Exception as write_exception:
-                    error_message = f"Error writing metadata to {blog_filepath}: {write_exception}"
-                    sphinx_diagnostics.error(
-                        f"{error_message}"
-                    )
-                    sphinx_diagnostics.debug(
-                        f"Traceback: {traceback.format_exc()}"
-                    )
-                    metadata_log_file_handle.write(f"ERROR: {error_message}\n")
-                    metadata_log_file_handle.write(f"Traceback: {traceback.format_exc()}\n")
-                    all_error_details.append({"blog": blog_filepath, "error": error_message})
-                    total_blogs_error += 1
-                    continue
-
-                current_blog_end_time = datetime.now()
-                current_blog_duration = (current_blog_end_time - current_blog_start_time).total_seconds()
-                sphinx_diagnostics.debug(
-                    f"Processed {blog_identifier} in {current_blog_duration:.2f} seconds"
-                )
-                metadata_log_file_handle.write(
-                    f"Processing completed in {current_blog_duration:.2f} seconds\n"
-                )
-
-            except Exception as blog_processing_exception:
-                error_message = f"Unexpected error processing {blog_filepath}: {blog_processing_exception}"
-                sphinx_diagnostics.error(
-                    f"{error_message}"
-                )
-                sphinx_diagnostics.debug(
-                    f"Traceback: {traceback.format_exc()}"
-                )
-                metadata_log_file_handle.write(f"ERROR: {error_message}\n")
-                metadata_log_file_handle.write(f"Traceback: {traceback.format_exc()}\n")
-                all_error_details.append({"blog": blog_filepath, "error": error_message})
-                total_blogs_error += 1
-
-        end_time = datetime.now()
-        total_generation_duration = (end_time - generation_start_time).total_seconds()
-
-        metadata_log_file_handle.write("\n" + "=" * 80 + "\n")
-        metadata_log_file_handle.write("METADATA GENERATION SUMMARY\n")
-        metadata_log_file_handle.write("-" * 80 + "\n")
-        metadata_log_file_handle.write(f"Total README files found: {len(rocm_blogs_instance.blog_paths)}\n")
-        metadata_log_file_handle.write(f"Files not marked as blogs (skipped): {total_non_blog_files}\n")
-        metadata_log_file_handle.write(f"Total blogs processed: {total_blogs_processed}\n")
-        metadata_log_file_handle.write(f"Successful: {total_blogs_successful}\n")
-        metadata_log_file_handle.write(f"Errors: {total_blogs_error}\n")
-        metadata_log_file_handle.write(f"Warnings: {total_blogs_warning}\n")
-        metadata_log_file_handle.write(f"Skipped: {total_blogs_skipped}\n")
-        metadata_log_file_handle.write(f"Total time: {total_generation_duration:.2f} seconds\n")
-
-        if all_error_details:
-            metadata_log_file_handle.write("\nERROR DETAILS:\n")
-            metadata_log_file_handle.write("-" * 80 + "\n")
-            for index, error_detail in enumerate(all_error_details):
-                metadata_log_file_handle.write(f"{index+1}. Blog: {error_detail['blog']}\n")
-                metadata_log_file_handle.write(f"   Error: {error_detail['error']}\n\n")
-
-    sphinx_diagnostics.info("=" * 80)
-    sphinx_diagnostics.info("METADATA GENERATION SUMMARY")
-    sphinx_diagnostics.info("-" * 80)
-    sphinx_diagnostics.info(f"Total README files found: {len(rocm_blogs_instance.blog_paths)}")
-    sphinx_diagnostics.info(f"Files not marked as blogs (skipped): {total_non_blog_files}")
-    sphinx_diagnostics.info(f"Total blogs processed: {total_blogs_processed}")
-    sphinx_diagnostics.info(f"Successful: {total_blogs_successful}")
-    sphinx_diagnostics.info(f"Errors: {total_blogs_error}")
-    sphinx_diagnostics.info(f"Warnings: {total_blogs_warning}")
-    sphinx_diagnostics.info(f"Skipped: {total_blogs_skipped}")
-    sphinx_diagnostics.info(f"Total time: {total_generation_duration:.2f} seconds")
-
-    if total_blogs_error > 0:
-        sphinx_diagnostics.error(
-            f"Encountered {total_blogs_error} errors during metadata generation"
-        )
-        sphinx_diagnostics.error(
-            "See log file for details: " + str(metadata_log_filepath)
-        )
-    else:
-        sphinx_diagnostics.info(
-            "Metadata generation completed successfully with no errors"
-        )
-
-    sphinx_diagnostics.info("=" * 80)
+import json
+import os
+import re
+import sys
+import traceback
+from datetime import datetime
+from pathlib import Path
+
+from sphinx.util import logging as sphinx_logging
+from .utils import calculate_day_of_week
+from rocm_blogs import ROCmBlogs
+from rocm_blogs.constants import SUPPORTED_FORMATS
+
+sphinx_diagnostics = sphinx_logging.getLogger(__name__)
+
+def metadata_generator(rocm_blogs_instance: ROCmBlogs) -> None:
+    """Generate metadata for the ROCm blogs with Open Graph support."""
+    generation_start_time = datetime.now()
+    sphinx_diagnostics.info(
+        f"Starting metadata generation at {generation_start_time.isoformat()}"
+    )
+    sphinx_diagnostics.info("=" * 80)
+    sphinx_diagnostics.info(
+        "Generating metadata for ROCm blogs with Open Graph protocol support..."
+    )
+    sphinx_diagnostics.info("-" * 80)
+
+    open_graph_metadata_template = """---
+blogpost: true
+blog_title: "{blog_title}"
+date: {date}
+author: "{author}"
+thumbnail: '{thumbnail}'
+tags: {tags}
+category: {category}
+language: English
+myst:
+    html_meta:
+        "author": "{author}"
+        "description lang=en": "{description}"
+        "keywords": "{keywords}"
+        "amd_category": "Developer Resources"
+        "amd_asset_type": "Blog"
+        "amd_technical_blog_type": "{amd_technical_blog_type}"
+        "amd_blog_hardware_platforms": "{amd_blog_hardware_platforms}"
+        "amd_blog_development_tools": "{amd_blog_deployment_tools}"
+        "amd_blog_applications": "{amd_applications}"
+        "amd_blog_topic_categories": "{amd_blog_category_topic}"
+        "amd_blog_authors": "{release_author}"
+        "amd_release_date": "{amd_blog_releasedate}"
+        "property=og:title": "{blog_title}"
+        "property=og:description": "{description}"
+        "property=og:type": "article"
+        "property=og:url": "https://rocm.blogs.amd.com{blog_url}"
+        "property=og:site_name": "ROCm Blogs"
+        "property=og:locale": "en_US"
+        "property=og:image": "https://rocm.blogs.amd.com/_images/{og_image}"
+        "property=article:published_time": "{amd_blog_releasedate}"
+        "property=article:author": "{release_author}"
+        "property=article:tag": "{keywords}"
+---
+"""
+
+    total_blogs_processed = 0
+    total_blogs_successful = 0
+    total_blogs_error = 0
+    total_blogs_warning = 0
+    total_blogs_skipped = 0
+    total_non_blog_files = 0
+
+    all_error_details = []
+
+    logs_directory = Path("logs")
+    logs_directory.mkdir(exist_ok=True)
+
+    metadata_log_filepath = logs_directory / "metadata_generation.log"
+    sphinx_diagnostics.info(
+        f"Detailed logs will be written to: {metadata_log_filepath}"
+    )
+
+    with open(metadata_log_filepath, "w", encoding="utf-8") as metadata_log_file_handle:
+        metadata_log_file_handle.write(
+            f"ROCm Blogs Metadata Generation Log - {generation_start_time.isoformat()}\n"
+        )
+        metadata_log_file_handle.write("=" * 80 + "\n\n")
+
+        for current_blog_index, blog_filepath in enumerate(rocm_blogs_instance.blog_paths):
+            current_blog_start_time = datetime.now()
+            current_blog_path = Path(blog_filepath)
+            blog_identifier = f"Blog {current_blog_index + 1}/{len(rocm_blogs_instance.blog_paths)}"
+
+            try:
+                sphinx_diagnostics.info(
+                    f"Processing {blog_identifier}: {current_blog_path.name}"
+                )
+                metadata_log_file_handle.write(
+                    f"\n{'-' * 40}\nProcessing: {blog_filepath}\n{'-' * 40}\n"
+                )
+
+                if not current_blog_path.exists():
+                    error_message = f"Blog file does not exist: {blog_filepath}"
+                    sphinx_diagnostics.error(
+                        f"{error_message}"
+                    )
+                    metadata_log_file_handle.write(f"ERROR: {error_message}\n")
+                    all_error_details.append({"blog": blog_filepath, "error": error_message})
+                    total_blogs_error += 1
+                    continue
+
+                if not os.access(blog_filepath, os.R_OK):
+                    error_message = f"Blog file is not readable: {blog_filepath}"
+                    sphinx_diagnostics.error(
+                        f"{error_message}"
+                    )
+                    metadata_log_file_handle.write(f"ERROR: {error_message}\n")
+                    all_error_details.append({"blog": blog_filepath, "error": error_message})
+                    total_blogs_error += 1
+                    continue
+
+                with open(blog_filepath, "r", encoding="utf-8", errors="replace") as blog_file_handle:
+                    blog_file_content = blog_file_handle.read()
+
+                metadata_regex_pattern = re.compile(r"^---\s*\n(.*?)\n---\s*\n", re.DOTALL)
+                metadata_match = metadata_regex_pattern.search(blog_file_content)
+
+                if not metadata_match:
+                    sphinx_diagnostics.info(
+                        f"Skipping {blog_identifier}: No metadata section found, not a blog post"
+                    )
+                    metadata_log_file_handle.write(
+                        f"INFO: No metadata section found, skipping as not a blog post\n"
+                    )
+                    total_non_blog_files += 1
+                    total_blogs_skipped += 1
+                    continue
+
+                metadata_content_extracted = metadata_match.group(1)
+                blogpost_regex_pattern = re.compile(r"blogpost:\s*true", re.IGNORECASE)
+                if not blogpost_regex_pattern.search(metadata_content_extracted):
+                    sphinx_diagnostics.info(
+                        f"Skipping {blog_identifier}: Not marked as a blog post (blogpost: true not found)"
+                    )
+                    metadata_log_file_handle.write(
+                        f"INFO: Not marked as a blog post in metadata, skipping\n"
+                    )
+                    total_non_blog_files += 1
+                    total_blogs_skipped += 1
+                    continue
+
+                try:
+                    extracted_metadata = rocm_blogs_instance.extract_metadata_from_file(blog_filepath)
+                    metadata_log_file_handle.write(
+                        f"Extracted metadata: {json.dumps(extracted_metadata, indent=2)}\n"
+                    )
+                except Exception as metadata_extraction_exception:
+                    error_message = f"Failed to extract metadata from {blog_filepath}: {metadata_extraction_exception}"
+                    sphinx_diagnostics.error(
+                        f"{error_message}"
+                    )
+                    sphinx_diagnostics.debug(
+                        f"Traceback: {traceback.format_exc()}"
+                    )
+                    metadata_log_file_handle.write(f"ERROR: {error_message}\n")
+                    metadata_log_file_handle.write(f"Traceback: {traceback.format_exc()}\n")
+                    all_error_details.append({"blog": blog_filepath, "error": error_message})
+                    total_blogs_error += 1
+                    continue
+
+                if not extracted_metadata:
+                    sphinx_diagnostics.warning(
+                        f"No metadata found for blog: {blog_filepath}"
+                    )
+                    metadata_log_file_handle.write(f"WARNING: No metadata found for blog\n")
+                    total_blogs_warning += 1
+                    total_blogs_skipped += 1
+                    continue
+
+                if not extracted_metadata.get("blogpost"):
+                    sphinx_diagnostics.info(
+                        f"Skipping {blog_identifier}: Not marked as a blog post in extracted metadata"
+                    )
+                    metadata_log_file_handle.write(
+                        f"INFO: Not marked as a blog post in extracted metadata, skipping\n"
+                    )
+                    total_non_blog_files += 1
+                    total_blogs_skipped += 1
+                    continue
+
+                total_blogs_processed += 1
+
+                try:
+                    myst_section = extracted_metadata.get("myst", {})
+                    html_metadata = myst_section.get("html_meta", {})
+                    blog_description = html_metadata.get("description lang=en", "")
+                    if not blog_description:
+                        sphinx_diagnostics.warning(
+                            f"No description found for blog: {blog_filepath}"
+                        )
+                        metadata_log_file_handle.write(f"WARNING: No description found\n")
+                        total_blogs_warning += 1
+                        blog_description = "ROCm Blog post"
+
+                    if len(blog_description) > 50:
+                        sphinx_diagnostics.debug(
+                            f"Description: {blog_description[:50]}..."
+                        )
+                        metadata_log_file_handle.write(f"Description: {blog_description[:50]}...\n")
+                    else:
+                        sphinx_diagnostics.debug(
+                            f"Description: {blog_description}"
+                        )
+                        metadata_log_file_handle.write(f"Description: {blog_description}\n")
+
+                    blog_keywords = html_metadata.get("keywords", "")
+                    if not blog_keywords:
+                        sphinx_diagnostics.debug(
+                            f"No keywords found for blog: {blog_filepath}"
+                        )
+                        metadata_log_file_handle.write(f"INFO: No keywords found\n")
+                    else:
+                        sphinx_diagnostics.debug(
+                            f"Keywords: {blog_keywords}"
+                        )
+                        metadata_log_file_handle.write(f"Keywords: {blog_keywords}\n")
+
+                    title_regex_pattern = re.compile(r"^# (.+)$", re.MULTILINE)
+                    title_match = title_regex_pattern.search(blog_file_content)
+                    if title_match:
+                        extracted_title = title_match.group(1)
+                        extracted_title = extracted_title.replace('"', "'")
+                        extracted_metadata["blog_title"] = extracted_title
+                        sphinx_diagnostics.debug(
+                            f"Extracted title from markdown: {extracted_title}"
+                        )
+                        metadata_log_file_handle.write(f"Extracted title: {extracted_title}\n")
+                    else:
+                        fallback_description = blog_description.replace("'", '"')
+                        extracted_metadata["blog_title"] = fallback_description
+                        sphinx_diagnostics.warning(
+                            f"No title found in markdown for {blog_filepath}, using description as title"
+                        )
+                        metadata_log_file_handle.write(
+                            f"WARNING: No title found in markdown, using description as title: {fallback_description[:30]}...\n"
+                        )
+                        total_blogs_warning += 1
+                except Exception as metadata_field_exception:
+                    error_message = f"Error extracting metadata from {blog_filepath}: {metadata_field_exception}"
+                    sphinx_diagnostics.error(
+                        f"{error_message}"
+                    )
+                    sphinx_diagnostics.debug(
+                        f"Traceback: {traceback.format_exc()}"
+                    )
+                    metadata_log_file_handle.write(f"ERROR: {error_message}\n")
+                    metadata_log_file_handle.write(f"Traceback: {traceback.format_exc()}\n")
+                    all_error_details.append({"blog": blog_filepath, "error": error_message})
+                    total_blogs_error += 1
+                    continue
+
+                try:
+                    if "author" not in extracted_metadata:
+                        extracted_metadata["author"] = "No author"
+                        sphinx_diagnostics.warning(
+                            f"No author found for blog: {blog_filepath}, using default"
+                        )
+                        metadata_log_file_handle.write(
+                            f"WARNING: No author found, using default: 'No author'\n"
+                        )
+                        total_blogs_warning += 1
+                    else:
+                        extracted_metadata["author"] = extracted_metadata["author"].replace("'", "''")
+                        sphinx_diagnostics.debug(
+                            f"Author: {extracted_metadata['author']}"
+                        )
+                        release_author = ";".join(extracted_metadata.get("author", "").split(","))
+                        metadata_log_file_handle.write(f"Author: {extracted_metadata['author']}\n")
+
+                    if "thumbnail" not in extracted_metadata:
+                        extracted_metadata["thumbnail"] = ""
+                        extracted_metadata["og_image"] = ""
+                        sphinx_diagnostics.debug(
+                            f"No thumbnail specified for blog: {blog_filepath}"
+                        )
+                        metadata_log_file_handle.write(f"INFO: No thumbnail specified\n")
+                    else:
+                        sphinx_diagnostics.debug(
+                            f"Thumbnail: {extracted_metadata['thumbnail']}"
+                        )
+                        
+                        # Store original thumbnail for og:image (non-webp)
+                        extracted_metadata["og_image"] = extracted_metadata["thumbnail"]
+                        
+                        # Convert thumbnail to webp for regular use
+                        for f_format in SUPPORTED_FORMATS:
+                            if f_format in extracted_metadata["thumbnail"]:
+                                og_image_extracted = extracted_metadata["thumbnail"].replace(f_format, ".webp")
+                                break
+
+                        if ".webp" not in og_image_extracted:
+                            og_image_extracted = og_image_extracted.split(".")[0] + ".webp"
+                        
+                        metadata_log_file_handle.write(f"Thumbnail: {og_image_extracted}\n")
+                        metadata_log_file_handle.write(f"OG Image: {extracted_metadata['og_image']}\n")
+
+                    if "date" not in extracted_metadata:
+                        extracted_metadata["date"] = datetime.now().strftime("%d %B %Y")
+                        sphinx_diagnostics.warning(
+                            f"No date found for blog: {blog_filepath}, using current date"
+                        )
+                        metadata_log_file_handle.write(
+                            f"WARNING: No date found, using current date: {extracted_metadata['date']}\n"
+                        )
+                        total_blogs_warning += 1
+                    else:
+                        sphinx_diagnostics.debug(
+                            f"Date: {extracted_metadata['date']}"
+                        )
+                        metadata_log_file_handle.write(f"Date: {extracted_metadata['date']}\n")
+
+                    if "tags" not in extracted_metadata:
+                        extracted_metadata["tags"] = ""
+                        sphinx_diagnostics.debug(
+                            f"No tags specified for blog: {blog_filepath}"
+                        )
+                        metadata_log_file_handle.write(f"INFO: No tags specified\n")
+                    else:
+                        sphinx_diagnostics.debug(
+                            f"Tags: {extracted_metadata['tags']}"
+                        )
+                        metadata_log_file_handle.write(f"Tags: {extracted_metadata['tags']}\n")
+
+                    if "category" not in extracted_metadata:
+                        extracted_metadata["category"] = "ROCm Blog"
+                        sphinx_diagnostics.debug(
+                            f"No category specified for blog: {blog_filepath}, using default"
+                        )
+                        metadata_log_file_handle.write(
+                            f"INFO: No category specified, using default: 'ROCm Blog'\n"
+                        )
+                    else:
+                        sphinx_diagnostics.debug(
+                            f"Category: {extracted_metadata['category']}"
+                        )
+                        metadata_log_file_handle.write(f"Category: {extracted_metadata['category']}\n")
+                        
+                    # Extract AMD-specific metadata fields with default values if missing
+                    amd_technical_blog_type = html_metadata.get("amd_technical_blog_type", "Applications and models")
+                    metadata_log_file_handle.write(f"AMD Technical Blog Type: {amd_technical_blog_type}\n")
+                    
+                    amd_blog_hardware_platforms = html_metadata.get("amd_blog_hardware_platforms", 
+                                                                  html_metadata.get("amd_hardware_deployment", "Instinct GPUs"))
+                    
+                    metadata_log_file_handle.write(f"AMD Blog Hardware Platforms: {amd_blog_hardware_platforms}\n")
+                    
+                    amd_blog_deployment_tools = html_metadata.get("amd_blog_deployment_tools", 
+                                                                html_metadata.get("amd_software_deployment", "ROCm Software"))
+                    metadata_log_file_handle.write(f"AMD Blog Deployment Tools: {amd_blog_deployment_tools}\n")
+                    
+                    amd_applications = html_metadata.get("amd_applications", "AI Inference")
+                    metadata_log_file_handle.write(f"AMD Applications: {amd_applications}\n")
+                    
+                    amd_blog_category_topic = html_metadata.get("amd_blog_category_topic", "AI & Intelligent Systems, Industry Applications & Use Cases")
+                    metadata_log_file_handle.write(f"AMD Blog Category Topic: {amd_blog_category_topic}\n")
+                    
+                except Exception as default_field_exception:
+                    error_message = f"Error setting default values for {blog_filepath}: {default_field_exception}"
+                    sphinx_diagnostics.error(
+                        f"{error_message}"
+                    )
+                    sphinx_diagnostics.debug(
+                        f"Traceback: {traceback.format_exc()}"
+                    )
+                    metadata_log_file_handle.write(f"ERROR: {error_message}\n")
+                    metadata_log_file_handle.write(f"Traceback: {traceback.format_exc()}\n")
+                    all_error_details.append({"blog": blog_filepath, "error": error_message})
+                    total_blogs_error += 1
+                    continue
+
+                if "Sept" in extracted_metadata["date"]:
+                    extracted_metadata["date"] = extracted_metadata["date"].replace("Sept", "Sep")
+                    sphinx_diagnostics.debug(
+                        f"Normalized date format: {extracted_metadata['date']}"
+                    )
+                    metadata_log_file_handle.write(
+                        f"INFO: Normalized date format: {extracted_metadata['date']}\n"
+                    )
+
+                try:
+                    # Check if release date is already present in metadata
+                    amd_blog_releasedate = html_metadata.get("amd_blog_releasedate", "")
+                    
+                    # If no release date exists, generate one from the blog's date
+                    if not amd_blog_releasedate:
+                        
+                        blog_date = extracted_metadata.get("date", "")
+                        
+                        # Normalize date format - remove leading zeros to avoid octal literals
+                        if blog_date.startswith("0"):
+                            day_part = blog_date.split()[0].lstrip("0")
+                            blog_date = " ".join([day_part] + blog_date.split()[1:])
+
+                        month_day_year_regex = re.compile(r'([A-Za-z]{3,9})\s+(\d{1,2})\s+(\d{4})')
+                        mmm_dd_yyyy_match = month_day_year_regex.search(blog_date)
+
+                        if mmm_dd_yyyy_match:
+                            month, day, year = mmm_dd_yyyy_match.groups()
+                            
+                            # Map month names to numbers (case insensitive)
+                            month_mapping = {
+                                'jan': 1, 'feb': 2, 'mar': 3, 'apr': 4, 'may': 5, 'jun': 6,
+                                'jul': 7, 'aug': 8, 'sep': 9, 'oct': 10, 'nov': 11, 'dec': 12
+                            }
+                            
+                            # Get month number
+                            month_num = month_mapping.get(month.lower()[:3])
+                            
+                            if month_num:
+                                # Create a date object
+                                parsed_date = datetime(int(year), month_num, int(day))
+                            
+                        # Date parsing with multiple formats
+                        date_formats = [
+                            "%d-%m-%Y",  # e.g. 8-08-2024
+                            "%d/%m/%Y",  # e.g. 8/08/2024
+                            "%d-%B-%Y",  # e.g. 8-August-2024
+                            "%d-%b-%Y",  # e.g. 8-Aug-2024
+                            "%d %B %Y",  # e.g. 8 August 2024
+                            "%d %b %Y",  # e.g. 8 Aug 2024
+                            "%d %B, %Y",  # e.g. 8 August, 2024
+                            "%d %b, %Y",  # e.g. 8 Aug, 2024
+                            "%B %d, %Y",  # e.g. August 8, 2024
+                            "%b %d, %Y",  # e.g. Aug 8, 2024
+                            "%B %d %Y",  # e.g. August 8 2024
+                            "%b %d %Y",  # e.g. Aug 8 2024
+                        ]
+                        
+                        parsed_date = None
+                        for date_format in date_formats:
+                            try:
+                                parsed_date = datetime.strptime(blog_date, date_format)
+                                break
+                            except ValueError:
+                                continue
+
+                        if not parsed_date:
+                            parsed_date = datetime.now()
+                            sphinx_diagnostics.warning(
+                                f"Could not parse date '{blog_date}' for {blog_filepath}, using current date"
+                            )
+                            metadata_log_file_handle.write(
+                                f"WARNING: Could not parse date '{blog_date}', using current date\n"
+                            )
+                            total_blogs_warning += 1
+                        
+                        # Extract day, month, year components
+                        day = parsed_date.day
+                        month = parsed_date.month
+                        year = parsed_date.year
+                        
+                        day_of_week = calculate_day_of_week(year, parsed_date.month, day)
+                        
+                        amd_blog_releasedate = f"{year}/{month}/{day}"
+                        
+                        sphinx_diagnostics.debug(f"Generated release date: {amd_blog_releasedate}")
+                        metadata_log_file_handle.write(f"Generated release date: {amd_blog_releasedate}\n")
+
+                        # Handle the release date - first try to find it in the blog metadata
+                        release_date_str = html_metadata.get("amd_blog_releasedate", html_metadata.get("amd_release_date", ""))
+
+                        valid_release_date = False
+                        valid_release_date_format = "%Y/%m/%d@%H:%M:%S"
+
+                        if release_date_str:
+                                
+                            try:
+                                parsed_date = datetime.strptime(release_date_str, valid_release_date_format)
+                                valid_release_date = True
+                                break
+                            except ValueError:
+                                continue
+                        
+                        if not valid_release_date:
+                            # No release date found, use the blog's date
+                            try:
+                                for fmt in date_formats:
+                                    try:
+                                        date_string = datetime.strptime(extracted_metadata["date"], fmt).strftime(
+                                            "%d %B %Y"
+                                        )
+                                        break
+                                    except ValueError:
+                                        continue
+                                day, month, year = date_string.split(" ")
+
+                                month = month[:3]
+
+                                date_formats = ["%b", "%B"]
+
+                                for fmt in date_formats:
+                                    try:
+                                        d_month = datetime.strptime(month, fmt).month
+                                        break
+                                    except ValueError:
+                                        continue
+
+                                day = int(day)
+                                year = int(year)
+                                month = int(d_month)
+
+                                day_of_week = calculate_day_of_week(year, d_month, day)
+
+                                amd_blog_releasedate = datetime.strptime(
+                                    f"{year}/{month}/{day}",
+                                    "%Y/%m/%d@%H:%M:%S",
+                                ).strftime("%Y/%m/%d@%H:%M:%S")
+
+                            except ValueError:
+                                sphinx_diagnostics.warning(
+                                    f"Could not parse date '{extracted_metadata['date']}' for {blog_filepath}, using current time"
+                                )
+                                metadata_log_file_handle.write(
+                                    f"WARNING: Could not parse date '{extracted_metadata['date']}', using current time: {amd_blog_releasedate}\n"
+                                )
+                                total_blogs_warning += 1
+                    
+                    sphinx_diagnostics.debug(f"Generated AMD Release Date: {amd_blog_releasedate}")
+                    metadata_log_file_handle.write(f"Generated AMD Release Date: {amd_blog_releasedate}\n")
+
+                    try:
+                        relative_blog_path = os.path.relpath(blog_filepath, rocm_blogs_instance.blogs_directory)
+                        blog_directory = os.path.dirname(relative_blog_path)
+                        generated_blog_url = f"/{blog_directory}"
+                        sphinx_diagnostics.debug(
+                            f"Generated blog URL: {generated_blog_url}"
+                        )
+                        metadata_log_file_handle.write(f"Generated blog URL: {generated_blog_url}\n")
+                    except Exception as blog_url_exception:
+                        error_message = f"Error generating blog URL for {blog_filepath}: {blog_url_exception}"
+                        sphinx_diagnostics.error(
+                            f"{error_message}"
+                        )
+                        sphinx_diagnostics.debug(
+                            f"Traceback: {traceback.format_exc()}"
+                        )
+                        metadata_log_file_handle.write(f"ERROR: {error_message}\n")
+                        metadata_log_file_handle.write(f"Traceback: {traceback.format_exc()}\n")
+                        generated_blog_url = "/blogs"
+                        sphinx_diagnostics.warning(
+                            f"Using fallback blog URL: {generated_blog_url}"
+                        )
+                        metadata_log_file_handle.write(
+                            f"WARNING: Using fallback blog URL: {generated_blog_url}\n"
+                        )
+                        total_blogs_warning += 1
+                except Exception as og_metadata_exception:
+                    error_message = f"Error generating Open Graph metadata for {blog_filepath}: {og_metadata_exception}"
+                    sphinx_diagnostics.error(
+                        f"{error_message}"
+                    )
+                    sphinx_diagnostics.debug(
+                        f"Traceback: {traceback.format_exc()}"
+                    )
+                    metadata_log_file_handle.write(f"ERROR: {error_message}\n")
+                    metadata_log_file_handle.write(f"Traceback: {traceback.format_exc()}\n")
+                    all_error_details.append({"blog": blog_filepath, "error": error_message})
+                    total_blogs_error += 1
+                    continue
+
+                try:
+                    formatted_metadata_content = open_graph_metadata_template.format(
+                        blog_title=extracted_metadata["blog_title"],
+                        date=extracted_metadata["date"],
+                        author=extracted_metadata["author"],
+                        thumbnail=extracted_metadata['thumbnail'],
+                        og_image=og_image_extracted,
+                        tags=extracted_metadata.get("tags", ""),
+                        category=extracted_metadata.get("category", "ROCm Blog"),
+                        description=blog_description,
+                        keywords=blog_keywords,
+                        blog_url=generated_blog_url,
+                        amd_technical_blog_type=amd_technical_blog_type,
+                        amd_blog_hardware_platforms=amd_blog_hardware_platforms,
+                        amd_blog_deployment_tools=amd_blog_deployment_tools,
+                        amd_applications=amd_applications,
+                        amd_blog_category_topic=amd_blog_category_topic,
+                        amd_blog_releasedate=amd_blog_releasedate,
+                        release_author=release_author,
+                    )
+                    sphinx_diagnostics.debug(
+                        f"Generated metadata content for {blog_filepath}"
+                    )
+                    metadata_log_file_handle.write(
+                        f"Successfully generated metadata content\n"
+                    )
+                except Exception as format_exception:
+                    error_message = f"Error formatting metadata content for {blog_filepath}: {format_exception}"
+                    sphinx_diagnostics.error(
+                        f"{error_message}"
+                    )
+                    sphinx_diagnostics.debug(
+                        f"Traceback: {traceback.format_exc()}"
+                    )
+                    metadata_log_file_handle.write(f"ERROR: {error_message}\n")
+                    metadata_log_file_handle.write(f"Traceback: {traceback.format_exc()}\n")
+                    all_error_details.append({"blog": blog_filepath, "error": error_message})
+                    total_blogs_error += 1
+                    continue
+
+                try:
+                    metadata_regex_pattern = re.compile(r"^---\s*\n(.*?)\n---\s*\n", re.DOTALL)
+                    if metadata_regex_pattern.search(blog_file_content):
+                        blog_file_content = re.sub(
+                            r"^---\s*\n(.*?)\n---\s*\n",
+                            formatted_metadata_content,
+                            blog_file_content,
+                            flags=re.DOTALL,
+                        )
+                        sphinx_diagnostics.debug(
+                            f"Replaced existing metadata in {blog_filepath}"
+                        )
+                        metadata_log_file_handle.write(f"Replaced existing metadata\n")
+                    else:
+                        blog_file_content = formatted_metadata_content + blog_file_content
+                        sphinx_diagnostics.debug(
+                            f"Added new metadata to {blog_filepath}"
+                        )
+                        metadata_log_file_handle.write(f"Added new metadata\n")
+                    blog_file_content = blog_file_content.strip() + "\n"
+                    with open(blog_filepath, "w", encoding="utf-8", errors="replace") as blog_file_handle_write:
+                        blog_file_handle_write.write(blog_file_content)
+                    sphinx_diagnostics.info(
+                        f"Metadata successfully added to {blog_filepath}"
+                    )
+                    metadata_log_file_handle.write(f"Metadata successfully added to file\n")
+                    total_blogs_successful += 1
+                except Exception as write_exception:
+                    error_message = f"Error writing metadata to {blog_filepath}: {write_exception}"
+                    sphinx_diagnostics.error(
+                        f"{error_message}"
+                    )
+                    sphinx_diagnostics.debug(
+                        f"Traceback: {traceback.format_exc()}"
+                    )
+                    metadata_log_file_handle.write(f"ERROR: {error_message}\n")
+                    metadata_log_file_handle.write(f"Traceback: {traceback.format_exc()}\n")
+                    all_error_details.append({"blog": blog_filepath, "error": error_message})
+                    total_blogs_error += 1
+                    continue
+
+                current_blog_end_time = datetime.now()
+                current_blog_duration = (current_blog_end_time - current_blog_start_time).total_seconds()
+                sphinx_diagnostics.debug(
+                    f"Processed {blog_identifier} in {current_blog_duration:.2f} seconds"
+                )
+                metadata_log_file_handle.write(
+                    f"Processing completed in {current_blog_duration:.2f} seconds\n"
+                )
+
+            except Exception as blog_processing_exception:
+                error_message = f"Unexpected error processing {blog_filepath}: {blog_processing_exception}"
+                sphinx_diagnostics.error(
+                    f"{error_message}"
+                )
+                sphinx_diagnostics.debug(
+                    f"Traceback: {traceback.format_exc()}"
+                )
+                metadata_log_file_handle.write(f"ERROR: {error_message}\n")
+                metadata_log_file_handle.write(f"Traceback: {traceback.format_exc()}\n")
+                all_error_details.append({"blog": blog_filepath, "error": error_message})
+                total_blogs_error += 1
+
+        end_time = datetime.now()
+        total_generation_duration = (end_time - generation_start_time).total_seconds()
+
+        metadata_log_file_handle.write("\n" + "=" * 80 + "\n")
+        metadata_log_file_handle.write("METADATA GENERATION SUMMARY\n")
+        metadata_log_file_handle.write("-" * 80 + "\n")
+        metadata_log_file_handle.write(f"Total README files found: {len(rocm_blogs_instance.blog_paths)}\n")
+        metadata_log_file_handle.write(f"Files not marked as blogs (skipped): {total_non_blog_files}\n")
+        metadata_log_file_handle.write(f"Total blogs processed: {total_blogs_processed}\n")
+        metadata_log_file_handle.write(f"Successful: {total_blogs_successful}\n")
+        metadata_log_file_handle.write(f"Errors: {total_blogs_error}\n")
+        metadata_log_file_handle.write(f"Warnings: {total_blogs_warning}\n")
+        metadata_log_file_handle.write(f"Skipped: {total_blogs_skipped}\n")
+        metadata_log_file_handle.write(f"Total time: {total_generation_duration:.2f} seconds\n")
+
+        if all_error_details:
+            metadata_log_file_handle.write("\nERROR DETAILS:\n")
+            metadata_log_file_handle.write("-" * 80 + "\n")
+            for index, error_detail in enumerate(all_error_details):
+                metadata_log_file_handle.write(f"{index+1}. Blog: {error_detail['blog']}\n")
+                metadata_log_file_handle.write(f"   Error: {error_detail['error']}\n\n")
+
+    sphinx_diagnostics.info("=" * 80)
+    sphinx_diagnostics.info("METADATA GENERATION SUMMARY")
+    sphinx_diagnostics.info("-" * 80)
+    sphinx_diagnostics.info(f"Total README files found: {len(rocm_blogs_instance.blog_paths)}")
+    sphinx_diagnostics.info(f"Files not marked as blogs (skipped): {total_non_blog_files}")
+    sphinx_diagnostics.info(f"Total blogs processed: {total_blogs_processed}")
+    sphinx_diagnostics.info(f"Successful: {total_blogs_successful}")
+    sphinx_diagnostics.info(f"Errors: {total_blogs_error}")
+    sphinx_diagnostics.info(f"Warnings: {total_blogs_warning}")
+    sphinx_diagnostics.info(f"Skipped: {total_blogs_skipped}")
+    sphinx_diagnostics.info(f"Total time: {total_generation_duration:.2f} seconds")
+
+    if total_blogs_error > 0:
+        sphinx_diagnostics.error(
+            f"Encountered {total_blogs_error} errors during metadata generation"
+        )
+        sphinx_diagnostics.error(
+            "See log file for details: " + str(metadata_log_filepath)
+        )
+    else:
+        sphinx_diagnostics.info(
+            "Metadata generation completed successfully with no errors"
+        )
+
+    sphinx_diagnostics.info("=" * 80)